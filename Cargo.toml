[package]
name = "screen-13"
version = "0.12.0"
authors = ["John Wells <john@attackgoat.com>"]
edition = "2021"
license = "MIT OR Apache-2.0"
readme = "README.md"
repository = "https://github.com/attackgoat/screen-13"
homepage = "https://github.com/attackgoat/screen-13"
documentation = "https://docs.rs/screen-13"
keywords = ["gamedev", "vulkan"]
categories = ["game-development", "multimedia::images", "rendering::engine"]
description = "An easy-to-use Vulkan rendering engine in the spirit of QBasic."

[features]
default = []
profile-with-puffin = ["profiling/profile-with-puffin"]
profile-with-optick = ["profiling/profile-with-optick"]
profile-with-superluminal = ["profiling/profile-with-superluminal"]
profile-with-tracy = ["profiling/profile-with-tracy"]

[dependencies]
ash = "0.38"
ash-window = "0.13"
derive_builder = "0.20"
gpu-allocator = "0.27"
log = "0.4"
ordered-float = "4.2"
parking_lot = { version = "0.12", optional = true }
paste = "1.0"
profiling = "1.0"
raw-window-handle = "0.6"
spirq = "1.2"
vk-sync = { git = "https://github.com/attackgoat/vk-sync-rs.git", rev = "19fc3f811cc1d38b2231cdb8840fddf271879ac1", package = "vk-sync-fork" } #version = "0.4.0", package = "vk-sync-fork" }  # // SEE: https://github.com/gwihlidal/vk-sync-rs/pull/4 -> https://github.com/expenses/vk-sync-rs

[target.'cfg(target_os = "macos")'.dependencies]
ash-molten = "0.19"

[dev-dependencies]
anyhow = "1.0"
bmfont = { version = "0.3", default-features = false }
bytemuck = "1.16"
clap = { version = "4.5", features = ["derive"] }
glam = { version = "0.28", features = ["bytemuck"] }
half = { version = "2.4", features = ["bytemuck"] }
hassle-rs = "0.11"
image = "0.25"
inline-spirv = "0.2"
log = "0.4"
meshopt = "0.2"
polyhedron-ops = ">=0.2, <=0.2.4"
pretty_env_logger = "0.5"
puffin = "0.19"
puffin_http = "0.16"
rand = "0.8"
reqwest = { version = "0.12", features = ["blocking"] }
screen-13-fx = { path = "contrib/screen-13-fx" }
<<<<<<< HEAD
# screen-13-imgui = { path = "contrib/screen-13-imgui" }
# screen-13-egui = { path = "contrib/screen-13-egui" }
=======
screen-13-imgui = { path = "contrib/screen-13-imgui" }
screen-13-egui = { path = "contrib/screen-13-egui" }
>>>>>>> bdc4a819
screen-13-window = { path = "contrib/screen-13-window" }
tobj = "4.0"
winit = "0.30"
winit_input_helper = { git = "https://github.com/stefnotch/winit_input_helper.git", rev = "6e76a79d01ce836c01b9cdeaa98846a6f0955dc4" } #"0.16"<|MERGE_RESOLUTION|>--- conflicted
+++ resolved
@@ -55,13 +55,8 @@
 rand = "0.8"
 reqwest = { version = "0.12", features = ["blocking"] }
 screen-13-fx = { path = "contrib/screen-13-fx" }
-<<<<<<< HEAD
-# screen-13-imgui = { path = "contrib/screen-13-imgui" }
-# screen-13-egui = { path = "contrib/screen-13-egui" }
-=======
 screen-13-imgui = { path = "contrib/screen-13-imgui" }
 screen-13-egui = { path = "contrib/screen-13-egui" }
->>>>>>> bdc4a819
 screen-13-window = { path = "contrib/screen-13-window" }
 tobj = "4.0"
 winit = "0.30"
