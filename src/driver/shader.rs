//! Shader resource types

use {
    super::{device::Device, DescriptorSetLayout, DriverError, VertexInputState},
    ash::vk,
    derive_builder::{Builder, UninitializedFieldError},
    log::{debug, error, trace, warn},
    ordered_float::OrderedFloat,
    spirq::{
        entry_point::EntryPoint,
        ty::{DescriptorType, ScalarType, SpirvType, Type},
        var::Variable,
        ReflectConfig,
    },
    std::{
        collections::{BTreeMap, HashMap},
        fmt::{Debug, Formatter},
        iter::repeat,
        mem::size_of_val,
        ops::Deref,
        sync::Arc,
        thread::panicking,
    },
};

pub(crate) type DescriptorBindingMap = HashMap<Descriptor, (DescriptorInfo, vk::ShaderStageFlags)>;

pub(crate) fn align_spriv(code: &[u8]) -> Result<&[u32], DriverError> {
    let (prefix, code, suffix) = unsafe { code.align_to() };

    if prefix.len() + suffix.len() == 0 {
        Ok(code)
    } else {
        warn!("Invalid SPIR-V code");

        Err(DriverError::InvalidData)
    }
}

#[profiling::function]
fn guess_immutable_sampler(binding_name: &str) -> SamplerInfo {
    const INVALID_ERR: &str = "Invalid sampler specification";

    let (texel_filter, mipmap_mode, address_modes) = if binding_name.contains("_sampler_") {
        let spec = &binding_name[binding_name.len() - 3..];
        let texel_filter = match &spec[0..1] {
            "n" => vk::Filter::NEAREST,
            "l" => vk::Filter::LINEAR,
            _ => panic!("{INVALID_ERR}: {}", &spec[0..1]),
        };

        let mipmap_mode = match &spec[1..2] {
            "n" => vk::SamplerMipmapMode::NEAREST,
            "l" => vk::SamplerMipmapMode::LINEAR,
            _ => panic!("{INVALID_ERR}: {}", &spec[1..2]),
        };

        let address_modes = match &spec[2..3] {
            "b" => vk::SamplerAddressMode::CLAMP_TO_BORDER,
            "e" => vk::SamplerAddressMode::CLAMP_TO_EDGE,
            "m" => vk::SamplerAddressMode::MIRRORED_REPEAT,
            "r" => vk::SamplerAddressMode::REPEAT,
            _ => panic!("{INVALID_ERR}: {}", &spec[2..3]),
        };

        (texel_filter, mipmap_mode, address_modes)
    } else {
        debug!("image binding {binding_name} using default sampler");

        (
            vk::Filter::LINEAR,
            vk::SamplerMipmapMode::LINEAR,
            vk::SamplerAddressMode::REPEAT,
        )
    };
    let anisotropy_enable = texel_filter == vk::Filter::LINEAR;
    let mut info = SamplerInfoBuilder::default()
        .mag_filter(texel_filter)
        .min_filter(texel_filter)
        .mipmap_mode(mipmap_mode)
        .address_mode_u(address_modes)
        .address_mode_v(address_modes)
        .address_mode_w(address_modes)
        .max_lod(vk::LOD_CLAMP_NONE)
        .anisotropy_enable(anisotropy_enable);

    if anisotropy_enable {
        info = info.max_anisotropy(16.0);
    }

    info.build()
}

/// Tuple of descriptor set index and binding index.
///
/// This is a generic representation of the descriptor binding point within the shader and not a
/// bound descriptor reference.
#[derive(Clone, Copy, Debug, Default, Eq, Hash, Ord, PartialEq, PartialOrd)]
pub struct Descriptor {
    /// Descriptor set index
    pub set: u32,

    /// Descriptor binding index
    pub binding: u32,
}

impl From<u32> for Descriptor {
    fn from(binding: u32) -> Self {
        Self { set: 0, binding }
    }
}

impl From<(u32, u32)> for Descriptor {
    fn from((set, binding): (u32, u32)) -> Self {
        Self { set, binding }
    }
}

#[derive(Clone, Copy, Debug)]
pub(crate) enum DescriptorInfo {
    AccelerationStructure(u32),
    CombinedImageSampler(u32, SamplerInfo, bool), //count, sampler, is-manually-defined?
    InputAttachment(u32, u32),                    //count, input index,
    SampledImage(u32),
    Sampler(u32, SamplerInfo, bool), //count, sampler, is-manually-defined?
    StorageBuffer(u32),
    StorageImage(u32),
    StorageTexelBuffer(u32),
    UniformBuffer(u32),
    UniformTexelBuffer(u32),
}

impl DescriptorInfo {
    pub fn binding_count(self) -> u32 {
        match self {
            Self::AccelerationStructure(binding_count) => binding_count,
            Self::CombinedImageSampler(binding_count, ..) => binding_count,
            Self::InputAttachment(binding_count, _) => binding_count,
            Self::SampledImage(binding_count) => binding_count,
            Self::Sampler(binding_count, ..) => binding_count,
            Self::StorageBuffer(binding_count) => binding_count,
            Self::StorageImage(binding_count) => binding_count,
            Self::StorageTexelBuffer(binding_count) => binding_count,
            Self::UniformBuffer(binding_count) => binding_count,
            Self::UniformTexelBuffer(binding_count) => binding_count,
        }
    }

    pub fn descriptor_type(self) -> vk::DescriptorType {
        match self {
            Self::AccelerationStructure(_) => vk::DescriptorType::ACCELERATION_STRUCTURE_KHR,
            Self::CombinedImageSampler(..) => vk::DescriptorType::COMBINED_IMAGE_SAMPLER,
            Self::InputAttachment(..) => vk::DescriptorType::INPUT_ATTACHMENT,
            Self::SampledImage(_) => vk::DescriptorType::SAMPLED_IMAGE,
            Self::Sampler(..) => vk::DescriptorType::SAMPLER,
            Self::StorageBuffer(_) => vk::DescriptorType::STORAGE_BUFFER,
            Self::StorageImage(_) => vk::DescriptorType::STORAGE_IMAGE,
            Self::StorageTexelBuffer(_) => vk::DescriptorType::STORAGE_TEXEL_BUFFER,
            Self::UniformBuffer(_) => vk::DescriptorType::UNIFORM_BUFFER,
            Self::UniformTexelBuffer(_) => vk::DescriptorType::UNIFORM_TEXEL_BUFFER,
        }
    }

<<<<<<< HEAD
    pub fn sampler_info(self) -> Option<SamplerInfo> {
=======
    fn sampler(&self) -> Option<&Sampler> {
>>>>>>> 051c8449
        match self {
            Self::CombinedImageSampler(_, sampler_info, _) | Self::Sampler(_, sampler_info, _) => {
                Some(sampler_info)
            }
            _ => None,
        }
    }

    pub fn set_binding_count(&mut self, binding_count: u32) {
        *match self {
            Self::AccelerationStructure(binding_count) => binding_count,
            Self::CombinedImageSampler(binding_count, ..) => binding_count,
            Self::InputAttachment(binding_count, _) => binding_count,
            Self::SampledImage(binding_count) => binding_count,
            Self::Sampler(binding_count, ..) => binding_count,
            Self::StorageBuffer(binding_count) => binding_count,
            Self::StorageImage(binding_count) => binding_count,
            Self::StorageTexelBuffer(binding_count) => binding_count,
            Self::UniformBuffer(binding_count) => binding_count,
            Self::UniformTexelBuffer(binding_count) => binding_count,
        } = binding_count;
    }
}

#[derive(Debug)]
pub(crate) struct PipelineDescriptorInfo {
    pub layouts: BTreeMap<u32, DescriptorSetLayout>,
    pub pool_sizes: HashMap<u32, HashMap<vk::DescriptorType, u32>>,

    #[allow(dead_code)]
    samplers: Box<[Sampler]>,
}

impl PipelineDescriptorInfo {
    #[profiling::function]
    pub fn create(
        device: &Arc<Device>,
        descriptor_bindings: &DescriptorBindingMap,
    ) -> Result<Self, DriverError> {
        let descriptor_set_count = descriptor_bindings
            .keys()
            .map(|descriptor| descriptor.set)
            .max()
            .map(|set| set + 1)
            .unwrap_or_default();
        let mut layouts = BTreeMap::new();
        let mut pool_sizes = HashMap::new();

        //trace!("descriptor_bindings: {:#?}", &descriptor_bindings);

        let mut sampler_info_binding_count = HashMap::<_, u32>::with_capacity(
            descriptor_bindings
                .values()
                .filter(|(descriptor_info, _)| descriptor_info.sampler_info().is_some())
                .count(),
        );

        for (sampler_info, binding_count) in
            descriptor_bindings
                .values()
                .filter_map(|(descriptor_info, _)| {
                    descriptor_info
                        .sampler_info()
                        .map(|sampler_info| (sampler_info, descriptor_info.binding_count()))
                })
        {
            sampler_info_binding_count
                .entry(sampler_info)
                .and_modify(|sampler_info_binding_count| {
                    *sampler_info_binding_count = binding_count.max(*sampler_info_binding_count);
                })
                .or_insert(binding_count);
        }

        let mut samplers = sampler_info_binding_count
            .keys()
            .copied()
            .map(|sampler_info| {
                Sampler::create(device, sampler_info).map(|sampler| (sampler_info, sampler))
            })
            .collect::<Result<HashMap<_, _>, _>>()?;
        let immutable_samplers = sampler_info_binding_count
            .iter()
            .map(|(sampler_info, &binding_count)| {
                (
                    *sampler_info,
                    repeat(*samplers[sampler_info])
                        .take(binding_count as _)
                        .collect::<Box<_>>(),
                )
            })
            .collect::<HashMap<_, _>>();

        for descriptor_set_idx in 0..descriptor_set_count {
            let mut binding_counts = HashMap::<vk::DescriptorType, u32>::new();
            let mut bindings = vec![];

            for (descriptor, (descriptor_info, stage_flags)) in descriptor_bindings
                .iter()
                .filter(|(descriptor, _)| descriptor.set == descriptor_set_idx)
            {
                let descriptor_ty = descriptor_info.descriptor_type();
                *binding_counts.entry(descriptor_ty).or_default() +=
                    descriptor_info.binding_count();
                let mut binding = vk::DescriptorSetLayoutBinding::default()
                    .binding(descriptor.binding)
                    .descriptor_count(descriptor_info.binding_count())
                    .descriptor_type(descriptor_ty)
                    .stage_flags(*stage_flags);

                if let Some(immutable_samplers) =
                    descriptor_info.sampler_info().map(|sampler_info| {
                        &immutable_samplers[&sampler_info]
                            [0..descriptor_info.binding_count() as usize]
                    })
                {
                    binding = binding.immutable_samplers(immutable_samplers);
                }

                bindings.push(binding);
            }

            let pool_size = pool_sizes
                .entry(descriptor_set_idx)
                .or_insert_with(HashMap::new);

            for (descriptor_ty, binding_count) in binding_counts.into_iter() {
                *pool_size.entry(descriptor_ty).or_default() += binding_count;
            }

            //trace!("bindings: {:#?}", &bindings);

            let mut create_info = vk::DescriptorSetLayoutCreateInfo::default().bindings(&bindings);

            // The bindless flags have to be created for every descriptor set layout binding.
            // [vulkan spec](https://www.khronos.org/registry/vulkan/specs/1.3-extensions/man/html/VkDescriptorSetLayoutBindingFlagsCreateInfo.html)
            // Maybe using one vector and updating it would be more efficient.
            let bindless_flags = vec![vk::DescriptorBindingFlags::PARTIALLY_BOUND; bindings.len()];
            let mut bindless_flags = if device
                .physical_device
                .features_v1_2
                .descriptor_binding_partially_bound
            {
                let bindless_flags = vk::DescriptorSetLayoutBindingFlagsCreateInfo::default()
                    .binding_flags(&bindless_flags);
                Some(bindless_flags)
            } else {
                None
            };

            if let Some(bindless_flags) = bindless_flags.as_mut() {
                create_info = create_info.push_next(bindless_flags);
            }

            layouts.insert(
                descriptor_set_idx,
                DescriptorSetLayout::create(device, &create_info)?,
            );
        }

        let samplers = samplers
            .drain()
            .map(|(_, sampler)| sampler)
            .collect::<Box<_>>();

        //trace!("layouts {:#?}", &layouts);
        // trace!("pool_sizes {:#?}", &pool_sizes);

        Ok(Self {
            layouts,
            pool_sizes,
            samplers,
        })
    }
}

pub(crate) struct Sampler {
    device: Arc<Device>,
    sampler: vk::Sampler,
}

impl Sampler {
    #[profiling::function]
    pub fn create(device: &Arc<Device>, info: impl Into<SamplerInfo>) -> Result<Self, DriverError> {
        let device = Arc::clone(device);
        let info = info.into();

        let sampler = unsafe {
            device
                .create_sampler(
                    &vk::SamplerCreateInfo::default()
                        .flags(info.flags)
                        .mag_filter(info.mag_filter)
                        .min_filter(info.min_filter)
                        .mipmap_mode(info.mipmap_mode)
                        .address_mode_u(info.address_mode_u)
                        .address_mode_v(info.address_mode_v)
                        .address_mode_w(info.address_mode_w)
                        .mip_lod_bias(info.mip_lod_bias.0)
                        .anisotropy_enable(info.anisotropy_enable)
                        .max_anisotropy(info.max_anisotropy.0)
                        .compare_enable(info.compare_enable)
                        .compare_op(info.compare_op)
                        .min_lod(info.min_lod.0)
                        .max_lod(info.max_lod.0)
                        .border_color(info.border_color)
                        .unnormalized_coordinates(info.unnormalized_coordinates)
                        .push_next(
                            &mut vk::SamplerReductionModeCreateInfo::default()
                                .reduction_mode(info.reduction_mode),
                        ),
                    None,
                )
                .map_err(|err| {
                    warn!("{err}");

                    match err {
                        vk::Result::ERROR_OUT_OF_HOST_MEMORY
                        | vk::Result::ERROR_OUT_OF_DEVICE_MEMORY => DriverError::OutOfMemory,
                        _ => DriverError::Unsupported,
                    }
                })?
        };

        Ok(Self { device, sampler })
    }
}

impl Debug for Sampler {
    fn fmt(&self, f: &mut Formatter<'_>) -> std::fmt::Result {
        write!(f, "{:?}", self.sampler)
    }
}

impl Deref for Sampler {
    type Target = vk::Sampler;

    fn deref(&self) -> &Self::Target {
        &self.sampler
    }
}

impl Drop for Sampler {
    #[profiling::function]
    fn drop(&mut self) {
        if panicking() {
            return;
        }

        unsafe {
            self.device.destroy_sampler(self.sampler, None);
        }
    }
}

/// Information used to create a [`vk::Sampler`] instance.
#[derive(Builder, Clone, Copy, Debug, Eq, Hash, PartialEq)]
#[builder(
    build_fn(private, name = "fallible_build", error = "SamplerInfoBuilderError"),
    derive(Clone, Copy, Debug),
    pattern = "owned"
)]
#[non_exhaustive]
pub struct SamplerInfo {
    /// Bitmask specifying additional parameters of a sampler.
    #[builder(default)]
    pub flags: vk::SamplerCreateFlags,

    /// Specify the magnification filter to apply to texture lookups.
    ///
    /// The default value is [`vk::Filter::NEAREST`]
    #[builder(default)]
    pub mag_filter: vk::Filter,

    /// Specify the minification filter to apply to texture lookups.
    ///
    /// The default value is [`vk::Filter::NEAREST`]
    #[builder(default)]
    pub min_filter: vk::Filter,

    /// A value specifying the mipmap filter to apply to lookups.
    ///
    /// The default value is [`vk::SamplerMipmapMode::NEAREST`]
    #[builder(default)]
    pub mipmap_mode: vk::SamplerMipmapMode,

    /// A value specifying the addressing mode for U coordinates outside `[0, 1)`.
    ///
    /// The default value is [`vk::SamplerAddressMode::REPEAT`]
    #[builder(default)]
    pub address_mode_u: vk::SamplerAddressMode,

    /// A value specifying the addressing mode for V coordinates outside `[0, 1)`.
    ///
    /// The default value is [`vk::SamplerAddressMode::REPEAT`]
    #[builder(default)]
    pub address_mode_v: vk::SamplerAddressMode,

    /// A value specifying the addressing mode for W coordinates outside `[0, 1)`.
    ///
    /// The default value is [`vk::SamplerAddressMode::REPEAT`]
    #[builder(default)]
    pub address_mode_w: vk::SamplerAddressMode,

    /// The bias to be added to mipmap LOD calculation and bias provided by image sampling functions
    /// in SPIR-V, as described in the
    /// [LOD Operation](https://registry.khronos.org/vulkan/specs/1.3-extensions/html/vkspec.html#textures-level-of-detail-operation)
    /// section.
    #[builder(default, setter(into))]
    pub mip_lod_bias: OrderedFloat<f32>,

    /// Enables anisotropic filtering, as described in the
    /// [Texel Anisotropic Filtering](https://registry.khronos.org/vulkan/specs/1.3-extensions/html/vkspec.html#textures-texel-anisotropic-filtering)
    /// section
    #[builder(default)]
    pub anisotropy_enable: bool,

    /// The anisotropy value clamp used by the sampler when `anisotropy_enable` is `true`.
    ///
    /// If `anisotropy_enable` is `false`, max_anisotropy is ignored.
    #[builder(default, setter(into))]
    pub max_anisotropy: OrderedFloat<f32>,

    /// Enables comparison against a reference value during lookups.
    #[builder(default)]
    pub compare_enable: bool,

    /// Specifies the comparison operator to apply to fetched data before filtering as described in
    /// the
    /// [Depth Compare Operation](https://registry.khronos.org/vulkan/specs/1.3-extensions/html/vkspec.html#textures-depth-compare-operation)
    /// section.
    #[builder(default)]
    pub compare_op: vk::CompareOp,

    /// Used to clamp the
    /// [minimum of the computed LOD value](https://registry.khronos.org/vulkan/specs/1.3-extensions/html/vkspec.html#textures-level-of-detail-operation).
    #[builder(default, setter(into))]
    pub min_lod: OrderedFloat<f32>,

    /// Used to clamp the
    /// [maximum of the computed LOD value](https://registry.khronos.org/vulkan/specs/1.3-extensions/html/vkspec.html#textures-level-of-detail-operation).
    ///
    /// To avoid clamping the maximum value, set maxLod to the constant `vk::LOD_CLAMP_NONE`.
    #[builder(default, setter(into))]
    pub max_lod: OrderedFloat<f32>,

    /// Secifies the predefined border color to use.
    ///
    /// The default value is [`vk::BorderColor::FLOAT_TRANSPARENT_BLACK`]
    #[builder(default)]
    pub border_color: vk::BorderColor,

    /// Controls whether to use unnormalized or normalized texel coordinates to address texels of
    /// the image.
    ///
    /// When set to `true`, the range of the image coordinates used to lookup the texel is in the
    /// range of zero to the image size in each dimension.
    ///
    /// When set to `false` the range of image coordinates is zero to one.
    ///
    /// See
    /// [requirements](https://registry.khronos.org/vulkan/specs/1.3-extensions/man/html/VkSamplerCreateInfo.html).
    #[builder(default)]
    pub unnormalized_coordinates: bool,

    /// Specifies sampler reduction mode.
    ///
    /// Setting magnification filter ([`mag_filter`](Self::mag_filter)) to [`vk::Filter::NEAREST`]
    /// disables sampler reduction mode.
    ///
    /// The default value is [`vk::SamplerReductionMode::WEIGHTED_AVERAGE`]
    ///
    /// See
    /// [requirements](https://registry.khronos.org/vulkan/specs/1.3-extensions/man/html/VkSamplerCreateInfo.html).
    #[builder(default)]
    pub reduction_mode: vk::SamplerReductionMode,
}

impl SamplerInfo {
    /// Default sampler information with `mag_filter`, `min_filter` and `mipmap_mode` set to linear.
    pub const LINEAR: SamplerInfoBuilder = SamplerInfoBuilder {
        flags: None,
        mag_filter: Some(vk::Filter::LINEAR),
        min_filter: Some(vk::Filter::LINEAR),
        mipmap_mode: Some(vk::SamplerMipmapMode::LINEAR),
        address_mode_u: None,
        address_mode_v: None,
        address_mode_w: None,
        mip_lod_bias: None,
        anisotropy_enable: None,
        max_anisotropy: None,
        compare_enable: None,
        compare_op: None,
        min_lod: None,
        max_lod: None,
        border_color: None,
        unnormalized_coordinates: None,
        reduction_mode: None,
    };

    /// Default sampler information with `mag_filter`, `min_filter` and `mipmap_mode` set to
    /// nearest.
    pub const NEAREST: SamplerInfoBuilder = SamplerInfoBuilder {
        flags: None,
        mag_filter: Some(vk::Filter::NEAREST),
        min_filter: Some(vk::Filter::NEAREST),
        mipmap_mode: Some(vk::SamplerMipmapMode::NEAREST),
        address_mode_u: None,
        address_mode_v: None,
        address_mode_w: None,
        mip_lod_bias: None,
        anisotropy_enable: None,
        max_anisotropy: None,
        compare_enable: None,
        compare_op: None,
        min_lod: None,
        max_lod: None,
        border_color: None,
        unnormalized_coordinates: None,
        reduction_mode: None,
    };

    /// Creates a default `SamplerInfoBuilder`.
    #[allow(clippy::new_ret_no_self)]
    #[deprecated = "Use SamplerInfo::default()"]
    #[doc(hidden)]
    pub fn new() -> SamplerInfoBuilder {
        Self::default().to_builder()
    }

    /// Converts a `SamplerInfo` into a `SamplerInfoBuilder`.
    #[inline(always)]
    pub fn to_builder(self) -> SamplerInfoBuilder {
        SamplerInfoBuilder {
            flags: Some(self.flags),
            mag_filter: Some(self.mag_filter),
            min_filter: Some(self.min_filter),
            mipmap_mode: Some(self.mipmap_mode),
            address_mode_u: Some(self.address_mode_u),
            address_mode_v: Some(self.address_mode_v),
            address_mode_w: Some(self.address_mode_w),
            mip_lod_bias: Some(self.mip_lod_bias),
            anisotropy_enable: Some(self.anisotropy_enable),
            max_anisotropy: Some(self.max_anisotropy),
            compare_enable: Some(self.compare_enable),
            compare_op: Some(self.compare_op),
            min_lod: Some(self.min_lod),
            max_lod: Some(self.max_lod),
            border_color: Some(self.border_color),
            unnormalized_coordinates: Some(self.unnormalized_coordinates),
            reduction_mode: Some(self.reduction_mode),
        }
    }
}

impl Default for SamplerInfo {
    fn default() -> Self {
        Self {
            flags: vk::SamplerCreateFlags::empty(),
            mag_filter: vk::Filter::NEAREST,
            min_filter: vk::Filter::NEAREST,
            mipmap_mode: vk::SamplerMipmapMode::NEAREST,
            address_mode_u: vk::SamplerAddressMode::REPEAT,
            address_mode_v: vk::SamplerAddressMode::REPEAT,
            address_mode_w: vk::SamplerAddressMode::REPEAT,
            mip_lod_bias: OrderedFloat(0.0),
            anisotropy_enable: false,
            max_anisotropy: OrderedFloat(0.0),
            compare_enable: false,
            compare_op: vk::CompareOp::NEVER,
            min_lod: OrderedFloat(0.0),
            max_lod: OrderedFloat(0.0),
            border_color: vk::BorderColor::FLOAT_TRANSPARENT_BLACK,
            unnormalized_coordinates: false,
            reduction_mode: vk::SamplerReductionMode::WEIGHTED_AVERAGE,
        }
    }
}

impl SamplerInfoBuilder {
    /// Builds a new `SamplerInfo`.
    #[inline(always)]
    pub fn build(self) -> SamplerInfo {
        let res = self.fallible_build();

        #[cfg(test)]
        let res = res.unwrap();

        #[cfg(not(test))]
        let res = unsafe { res.unwrap_unchecked() };

        res
    }
}

impl From<SamplerInfoBuilder> for SamplerInfo {
    fn from(info: SamplerInfoBuilder) -> Self {
        info.build()
    }
}

#[derive(Debug)]
struct SamplerInfoBuilderError;

impl From<UninitializedFieldError> for SamplerInfoBuilderError {
    fn from(_: UninitializedFieldError) -> Self {
        Self
    }
}

/// Describes a shader program which runs on some pipeline stage.
#[allow(missing_docs)]
#[derive(Builder, Clone)]
#[builder(
    build_fn(private, name = "fallible_build", error = "ShaderBuilderError"),
    derive(Clone, Debug),
    pattern = "owned"
)]
pub struct Shader {
    /// The name of the entry point which will be executed by this shader.
    ///
    /// The default value is `main`.
    #[builder(default = "\"main\".to_owned()")]
    pub entry_name: String,

    /// Data about Vulkan specialization constants.
    ///
    /// # Examples
    ///
    /// Basic usage (GLSL):
    ///
    /// ```
    /// # inline_spirv::inline_spirv!(r#"
    /// #version 460 core
    ///
    /// // Defaults to 6 if not set using Shader specialization_info!
    /// layout(constant_id = 0) const uint MY_COUNT = 6;
    ///
    /// layout(set = 0, binding = 0) uniform sampler2D my_samplers[MY_COUNT];
    ///
    /// void main()
    /// {
    ///     // Code uses MY_COUNT number of my_samplers here
    /// }
    /// # "#, comp);
    /// ```
    ///
    /// ```no_run
    /// # use std::sync::Arc;
    /// # use ash::vk;
    /// # use screen_13::driver::DriverError;
    /// # use screen_13::driver::device::{Device, DeviceInfo};
    /// # use screen_13::driver::shader::{Shader, SpecializationInfo};
    /// # fn main() -> Result<(), DriverError> {
    /// # let device = Arc::new(Device::create_headless(DeviceInfo::new())?);
    /// # let my_shader_code = [0u8; 1];
    /// // We instead specify 42 for MY_COUNT:
    /// let shader = Shader::new_fragment(my_shader_code.as_slice())
    ///     .specialization_info(SpecializationInfo::new(
    ///         [vk::SpecializationMapEntry {
    ///             constant_id: 0,
    ///             offset: 0,
    ///             size: 4,
    ///         }],
    ///         42u32.to_ne_bytes()
    ///     ));
    /// # Ok(()) }
    /// ```
    #[builder(default, setter(strip_option))]
    pub specialization_info: Option<SpecializationInfo>,

    /// Shader code.
    ///
    /// Although SPIR-V code is specified as `u32` values, this field uses `u8` in order to make
    /// loading from file simpler. You should always have a SPIR-V code length which is a multiple
    /// of four bytes, or an error will be returned during pipeline creation.
    pub spirv: Vec<u8>,

    /// The shader stage this structure applies to.
    pub stage: vk::ShaderStageFlags,

    #[builder(private)]
    entry_point: EntryPoint,

    #[builder(default, private)]
    image_samplers: HashMap<Descriptor, SamplerInfo>,

    #[builder(default, private, setter(strip_option))]
    vertex_input_state: Option<VertexInputState>,
}

impl Shader {
    /// Specifies a shader with the given `stage` and shader code values.
    #[allow(clippy::new_ret_no_self)]
    pub fn new(stage: vk::ShaderStageFlags, spirv: impl ShaderCode) -> ShaderBuilder {
        ShaderBuilder::default()
            .spirv(spirv.into_vec())
            .stage(stage)
    }

    /// Creates a new ray trace shader.
    ///
    /// # Panics
    ///
    /// If the shader code is invalid or not a multiple of four bytes in length.
    pub fn new_any_hit(spirv: impl ShaderCode) -> ShaderBuilder {
        Self::new(vk::ShaderStageFlags::ANY_HIT_KHR, spirv)
    }

    /// Creates a new ray trace shader.
    ///
    /// # Panics
    ///
    /// If the shader code is invalid or not a multiple of four bytes in length.
    pub fn new_callable(spirv: impl ShaderCode) -> ShaderBuilder {
        Self::new(vk::ShaderStageFlags::CALLABLE_KHR, spirv)
    }

    /// Creates a new ray trace shader.
    ///
    /// # Panics
    ///
    /// If the shader code is invalid or not a multiple of four bytes in length.
    pub fn new_closest_hit(spirv: impl ShaderCode) -> ShaderBuilder {
        Self::new(vk::ShaderStageFlags::CLOSEST_HIT_KHR, spirv)
    }

    /// Creates a new compute shader.
    ///
    /// # Panics
    ///
    /// If the shader code is invalid or not a multiple of four bytes in length.
    pub fn new_compute(spirv: impl ShaderCode) -> ShaderBuilder {
        Self::new(vk::ShaderStageFlags::COMPUTE, spirv)
    }

    /// Creates a new fragment shader.
    ///
    /// # Panics
    ///
    /// If the shader code is invalid or not a multiple of four bytes in length.
    pub fn new_fragment(spirv: impl ShaderCode) -> ShaderBuilder {
        Self::new(vk::ShaderStageFlags::FRAGMENT, spirv)
    }

    /// Creates a new geometry shader.
    ///
    /// # Panics
    ///
    /// If the shader code is invalid or not a multiple of four bytes in length.
    pub fn new_geometry(spirv: impl ShaderCode) -> ShaderBuilder {
        Self::new(vk::ShaderStageFlags::GEOMETRY, spirv)
    }

    /// Creates a new ray trace shader.
    ///
    /// # Panics
    ///
    /// If the shader code is invalid or not a multiple of four bytes in length.
    pub fn new_intersection(spirv: impl ShaderCode) -> ShaderBuilder {
        Self::new(vk::ShaderStageFlags::INTERSECTION_KHR, spirv)
    }

    /// Creates a new mesh shader.
    ///
    /// # Panics
    ///
    /// If the shader code is invalid.
    pub fn new_mesh(spirv: impl ShaderCode) -> ShaderBuilder {
        Self::new(vk::ShaderStageFlags::MESH_EXT, spirv)
    }

    /// Creates a new ray trace shader.
    ///
    /// # Panics
    ///
    /// If the shader code is invalid or not a multiple of four bytes in length.
    pub fn new_miss(spirv: impl ShaderCode) -> ShaderBuilder {
        Self::new(vk::ShaderStageFlags::MISS_KHR, spirv)
    }

    /// Creates a new ray trace shader.
    ///
    /// # Panics
    ///
    /// If the shader code is invalid or not a multiple of four bytes in length.
    pub fn new_ray_gen(spirv: impl ShaderCode) -> ShaderBuilder {
        Self::new(vk::ShaderStageFlags::RAYGEN_KHR, spirv)
    }

    /// Creates a new mesh task shader.
    ///
    /// # Panics
    ///
    /// If the shader code is invalid.
    pub fn new_task(spirv: impl ShaderCode) -> ShaderBuilder {
        Self::new(vk::ShaderStageFlags::TASK_EXT, spirv)
    }

    /// Creates a new tesselation control shader.
    ///
    /// # Panics
    ///
    /// If the shader code is invalid or not a multiple of four bytes in length.
    pub fn new_tesselation_ctrl(spirv: impl ShaderCode) -> ShaderBuilder {
        Self::new(vk::ShaderStageFlags::TESSELLATION_CONTROL, spirv)
    }

    /// Creates a new tesselation evaluation shader.
    ///
    /// # Panics
    ///
    /// If the shader code is invalid or not a multiple of four bytes in length.
    pub fn new_tesselation_eval(spirv: impl ShaderCode) -> ShaderBuilder {
        Self::new(vk::ShaderStageFlags::TESSELLATION_EVALUATION, spirv)
    }

    /// Creates a new vertex shader.
    ///
    /// # Panics
    ///
    /// If the shader code is invalid or not a multiple of four bytes in length.
    pub fn new_vertex(spirv: impl ShaderCode) -> ShaderBuilder {
        Self::new(vk::ShaderStageFlags::VERTEX, spirv)
    }

    /// Returns the input and write attachments of a shader.
    #[profiling::function]
    pub(super) fn attachments(
        &self,
    ) -> (
        impl Iterator<Item = u32> + '_,
        impl Iterator<Item = u32> + '_,
    ) {
        (
            self.entry_point.vars.iter().filter_map(|var| match var {
                Variable::Descriptor {
                    desc_ty: DescriptorType::InputAttachment(attachment),
                    ..
                } => Some(*attachment),
                _ => None,
            }),
            self.entry_point.vars.iter().filter_map(|var| match var {
                Variable::Output { location, .. } => Some(location.loc()),
                _ => None,
            }),
        )
    }

    #[profiling::function]
    pub(super) fn descriptor_bindings(&self) -> DescriptorBindingMap {
        let mut res = DescriptorBindingMap::default();

        for (name, descriptor, desc_ty, binding_count) in
            self.entry_point.vars.iter().filter_map(|var| match var {
                Variable::Descriptor {
                    name,
                    desc_bind,
                    desc_ty,
                    nbind,
                    ..
                } => Some((
                    name,
                    Descriptor {
                        set: desc_bind.set(),
                        binding: desc_bind.bind(),
                    },
                    desc_ty,
                    *nbind,
                )),
                _ => None,
            })
        {
            trace!(
                "descriptor {}: {}.{} = {:?}[{}]",
                name.as_deref().unwrap_or_default(),
                descriptor.set,
                descriptor.binding,
                *desc_ty,
                binding_count
            );

            let descriptor_info = match desc_ty {
                DescriptorType::AccelStruct() => {
                    DescriptorInfo::AccelerationStructure(binding_count)
                }
                DescriptorType::CombinedImageSampler() => {
                    let (sampler_info, is_manually_defined) =
                        self.image_sampler(descriptor, name.as_deref().unwrap_or_default());

                    DescriptorInfo::CombinedImageSampler(
                        binding_count,
                        sampler_info,
                        is_manually_defined,
                    )
                }
                DescriptorType::InputAttachment(attachment) => {
                    DescriptorInfo::InputAttachment(binding_count, *attachment)
                }
                DescriptorType::SampledImage() => DescriptorInfo::SampledImage(binding_count),
                DescriptorType::Sampler() => {
                    let (sampler_info, is_manually_defined) =
                        self.image_sampler(descriptor, name.as_deref().unwrap_or_default());

                    DescriptorInfo::Sampler(binding_count, sampler_info, is_manually_defined)
                }
                DescriptorType::StorageBuffer(_access_ty) => {
                    DescriptorInfo::StorageBuffer(binding_count)
                }
                DescriptorType::StorageImage(_access_ty) => {
                    DescriptorInfo::StorageImage(binding_count)
                }
                DescriptorType::StorageTexelBuffer(_access_ty) => {
                    DescriptorInfo::StorageTexelBuffer(binding_count)
                }
                DescriptorType::UniformBuffer() => DescriptorInfo::UniformBuffer(binding_count),
                DescriptorType::UniformTexelBuffer() => {
                    DescriptorInfo::UniformTexelBuffer(binding_count)
                }
            };
            res.insert(descriptor, (descriptor_info, self.stage));
        }

        res
    }

    fn image_sampler(&self, descriptor: Descriptor, name: &str) -> (SamplerInfo, bool) {
        self.image_samplers
            .get(&descriptor)
            .copied()
            .map(|sampler_info| (sampler_info, true))
            .unwrap_or_else(|| (guess_immutable_sampler(name), false))
    }

    #[profiling::function]
    pub(super) fn merge_descriptor_bindings(
        descriptor_bindings: impl IntoIterator<Item = DescriptorBindingMap>,
    ) -> DescriptorBindingMap {
        fn merge_info(lhs: &mut DescriptorInfo, rhs: DescriptorInfo) -> bool {
            let (lhs_count, rhs_count) = match lhs {
                DescriptorInfo::AccelerationStructure(lhs) => {
                    if let DescriptorInfo::AccelerationStructure(rhs) = rhs {
                        (lhs, rhs)
                    } else {
                        return false;
                    }
                }
                DescriptorInfo::CombinedImageSampler(lhs, lhs_sampler, lhs_is_manually_defined) => {
                    if let DescriptorInfo::CombinedImageSampler(
                        rhs,
                        rhs_sampler,
                        rhs_is_manually_defined,
                    ) = rhs
                    {
                        // Allow one of the samplers to be manually defined (only one!)
                        if *lhs_is_manually_defined && rhs_is_manually_defined {
                            return false;
                        } else if rhs_is_manually_defined {
                            *lhs_sampler = rhs_sampler;
                        }

                        (lhs, rhs)
                    } else {
                        return false;
                    }
                }
                DescriptorInfo::InputAttachment(lhs, lhs_idx) => {
                    if let DescriptorInfo::InputAttachment(rhs, rhs_idx) = rhs {
                        if *lhs_idx != rhs_idx {
                            return false;
                        }

                        (lhs, rhs)
                    } else {
                        return false;
                    }
                }
                DescriptorInfo::SampledImage(lhs) => {
                    if let DescriptorInfo::SampledImage(rhs) = rhs {
                        (lhs, rhs)
                    } else {
                        return false;
                    }
                }
                DescriptorInfo::Sampler(lhs, lhs_sampler, lhs_is_manually_defined) => {
                    if let DescriptorInfo::Sampler(rhs, rhs_sampler, rhs_is_manually_defined) = rhs
                    {
                        // Allow one of the samplers to be manually defined (only one!)
                        if *lhs_is_manually_defined && rhs_is_manually_defined {
                            return false;
                        } else if rhs_is_manually_defined {
                            *lhs_sampler = rhs_sampler;
                        }

                        (lhs, rhs)
                    } else {
                        return false;
                    }
                }
                DescriptorInfo::StorageBuffer(lhs) => {
                    if let DescriptorInfo::StorageBuffer(rhs) = rhs {
                        (lhs, rhs)
                    } else {
                        return false;
                    }
                }
                DescriptorInfo::StorageImage(lhs) => {
                    if let DescriptorInfo::StorageImage(rhs) = rhs {
                        (lhs, rhs)
                    } else {
                        return false;
                    }
                }
                DescriptorInfo::StorageTexelBuffer(lhs) => {
                    if let DescriptorInfo::StorageTexelBuffer(rhs) = rhs {
                        (lhs, rhs)
                    } else {
                        return false;
                    }
                }
                DescriptorInfo::UniformBuffer(lhs) => {
                    if let DescriptorInfo::UniformBuffer(rhs) = rhs {
                        (lhs, rhs)
                    } else {
                        return false;
                    }
                }
                DescriptorInfo::UniformTexelBuffer(lhs) => {
                    if let DescriptorInfo::UniformTexelBuffer(rhs) = rhs {
                        (lhs, rhs)
                    } else {
                        return false;
                    }
                }
            };

            *lhs_count = rhs_count.max(*lhs_count);

            true
        }

        #[profiling::function]
        fn merge_pair(src: DescriptorBindingMap, dst: &mut DescriptorBindingMap) {
            for (descriptor_binding, (descriptor_info, descriptor_flags)) in src.into_iter() {
                if let Some((existing_info, existing_flags)) = dst.get_mut(&descriptor_binding) {
                    if !merge_info(existing_info, descriptor_info) {
                        panic!("Inconsistent shader descriptors ({descriptor_binding:?})");
                    }

                    *existing_flags |= descriptor_flags;
                } else {
                    dst.insert(descriptor_binding, (descriptor_info, descriptor_flags));
                }
            }
        }

        let mut descriptor_bindings = descriptor_bindings.into_iter();
        let mut res = descriptor_bindings.next().unwrap_or_default();
        for descriptor_binding in descriptor_bindings {
            merge_pair(descriptor_binding, &mut res);
        }

        res
    }

    #[profiling::function]
    pub(super) fn push_constant_range(&self) -> Option<vk::PushConstantRange> {
        self.entry_point
            .vars
            .iter()
            .filter_map(|var| match var {
                Variable::PushConstant {
                    ty: Type::Struct(ty),
                    ..
                } => Some(ty.members.clone()),
                _ => None,
            })
            .flatten()
            .map(|push_const| {
                let offset = push_const.offset.unwrap_or_default();
                let size = push_const.ty.nbyte().unwrap_or_default();
                offset..offset + size
            })
            .reduce(|a, b| a.start.min(b.start)..a.end.max(b.end))
            .map(|push_const| vk::PushConstantRange {
                stage_flags: self.stage,
                size: (push_const.end - push_const.start) as _,
                offset: push_const.start as _,
            })
    }

    #[profiling::function]
    fn reflect_entry_point(
        entry_name: &str,
        spirv: &[u8],
        specialization_info: Option<&SpecializationInfo>,
    ) -> Result<EntryPoint, DriverError> {
        let mut config = ReflectConfig::new();
        config.ref_all_rscs(true).spv(spirv);

        if let Some(spec_info) = specialization_info {
            for spec in &spec_info.map_entries {
                config.specialize(
                    spec.constant_id,
                    spec_info.data[spec.offset as usize..spec.offset as usize + spec.size].into(),
                );
            }
        }

        let entry_points = config.reflect().map_err(|err| {
            error!("Unable to reflect spirv: {err}");

            DriverError::InvalidData
        })?;
        let entry_point = entry_points
            .into_iter()
            .find(|entry_point| entry_point.name == entry_name)
            .ok_or_else(|| {
                error!("Entry point not found");

                DriverError::InvalidData
            })?;

        Ok(entry_point)
    }

    #[profiling::function]
    pub(super) fn vertex_input(&self) -> VertexInputState {
        // Check for manually-specified vertex layout descriptions
        if let Some(vertex_input) = &self.vertex_input_state {
            return vertex_input.clone();
        }

        fn scalar_format(ty: &ScalarType, byte_len: u32) -> vk::Format {
            match ty {
                ScalarType::Float { .. } => match byte_len {
                    4 => vk::Format::R32_SFLOAT,
                    8 => vk::Format::R32G32_SFLOAT,
                    12 => vk::Format::R32G32B32_SFLOAT,
                    16 => vk::Format::R32G32B32A32_SFLOAT,
                    _ => unimplemented!("byte_len {byte_len}"),
                },
                ScalarType::Integer {
                    is_signed: true, ..
                } => match byte_len {
                    4 => vk::Format::R32_SINT,
                    8 => vk::Format::R32G32_SINT,
                    12 => vk::Format::R32G32B32_SINT,
                    16 => vk::Format::R32G32B32A32_SINT,
                    _ => unimplemented!("byte_len {byte_len}"),
                },
                ScalarType::Integer {
                    is_signed: false, ..
                } => match byte_len {
                    4 => vk::Format::R32_UINT,
                    8 => vk::Format::R32G32_UINT,
                    12 => vk::Format::R32G32B32_UINT,
                    16 => vk::Format::R32G32B32A32_UINT,
                    _ => unimplemented!("byte_len {byte_len}"),
                },
                _ => unimplemented!("{:?}", ty),
            }
        }

        let mut input_rates_strides = HashMap::new();
        let mut vertex_attribute_descriptions = vec![];

        for (name, location, ty) in self.entry_point.vars.iter().filter_map(|var| match var {
            Variable::Input { name, location, ty } => Some((name, location, ty)),
            _ => None,
        }) {
            let (binding, guessed_rate) = name
                .as_ref()
                .filter(|name| name.contains("_ibind") || name.contains("_vbind"))
                .map(|name| {
                    let binding = name[name.rfind("bind").unwrap()..]
                        .parse()
                        .unwrap_or_default();
                    let rate = if name.contains("_ibind") {
                        vk::VertexInputRate::INSTANCE
                    } else {
                        vk::VertexInputRate::VERTEX
                    };

                    (binding, rate)
                })
                .unwrap_or_default();
            let (location, _) = location.into_inner();
            if let Some((input_rate, _)) = input_rates_strides.get(&binding) {
                assert_eq!(*input_rate, guessed_rate);
            }

            let byte_stride = ty.nbyte().unwrap_or_default() as u32;
            let (input_rate, stride) = input_rates_strides.entry(binding).or_default();
            *input_rate = guessed_rate;
            *stride += byte_stride;

            //trace!("{location} {:?} is {byte_stride} bytes", name);

            vertex_attribute_descriptions.push(vk::VertexInputAttributeDescription {
                location,
                binding,
                format: match ty {
                    Type::Scalar(ty) => scalar_format(ty, ty.nbyte().unwrap_or_default() as _),
                    Type::Vector(ty) => scalar_format(&ty.scalar_ty, byte_stride),
                    _ => unimplemented!("{:?}", ty),
                },
                offset: byte_stride, // Figured out below - this data is iter'd in an unknown order
            });
        }

        vertex_attribute_descriptions.sort_unstable_by(|lhs, rhs| {
            let binding = lhs.binding.cmp(&rhs.binding);
            if binding.is_lt() {
                return binding;
            }

            lhs.location.cmp(&rhs.location)
        });

        let mut offset = 0;
        let mut offset_binding = 0;

        for vertex_attribute_description in &mut vertex_attribute_descriptions {
            if vertex_attribute_description.binding != offset_binding {
                offset_binding = vertex_attribute_description.binding;
                offset = 0;
            }

            let stride = vertex_attribute_description.offset;
            vertex_attribute_description.offset = offset;
            offset += stride;

            debug!(
                "vertex attribute {}.{}: {:?} (offset={})",
                vertex_attribute_description.binding,
                vertex_attribute_description.location,
                vertex_attribute_description.format,
                vertex_attribute_description.offset,
            );
        }

        let mut vertex_binding_descriptions = vec![];
        for (binding, (input_rate, stride)) in input_rates_strides.into_iter() {
            vertex_binding_descriptions.push(vk::VertexInputBindingDescription {
                binding,
                input_rate,
                stride,
            });
        }

        VertexInputState {
            vertex_attribute_descriptions,
            vertex_binding_descriptions,
        }
    }
}

impl Debug for Shader {
    fn fmt(&self, f: &mut Formatter<'_>) -> std::fmt::Result {
        // We don't want the default formatter bc vec u8
        // TODO: Better output message
        f.write_str("Shader")
    }
}

impl From<ShaderBuilder> for Shader {
    fn from(shader: ShaderBuilder) -> Self {
        shader.build()
    }
}

// HACK: https://github.com/colin-kiegel/rust-derive-builder/issues/56
impl ShaderBuilder {
    /// Specifies a shader with the given `stage` and shader code values.
    pub fn new(stage: vk::ShaderStageFlags, spirv: Vec<u8>) -> Self {
        Self::default().stage(stage).spirv(spirv)
    }

    /// Builds a new `Shader`.
    pub fn build(mut self) -> Shader {
        let entry_name = self.entry_name.as_deref().unwrap_or("main");
        self.entry_point = Some(
            Shader::reflect_entry_point(
                entry_name,
                self.spirv.as_deref().unwrap(),
                self.specialization_info
                    .as_ref()
                    .map(|opt| opt.as_ref())
                    .unwrap_or_default(),
            )
            .unwrap_or_else(|_| panic!("invalid shader code for entry name \'{entry_name}\'")),
        );

        self.fallible_build()
            .expect("All required fields set at initialization")
    }

    /// Specifies a manually-defined image sampler.
    ///
    /// Sampled images, by default, use reflection to automatically assign image samplers. Each
    /// sampled image may use a suffix such as `_llr` or `_nne` for common linear/linear repeat or
    /// nearest/nearest clamp-to-edge samplers, respectively.
    ///
    /// See the [main documentation] for more information about automatic image samplers.
    ///
    /// Descriptor bindings may be specified as `(1, 2)` for descriptor set index `1` and binding
    /// index `2`, or if the descriptor set index is `0` simply specify `2` for the same case.
    ///
    /// _NOTE:_ When defining image samplers which are used in multiple stages of a single pipeline
    /// you must only call this function on one of the shader stages, it does not matter which one.
    ///
    /// # Panics
    ///
    /// Panics if two shader stages of the same pipeline define individual calls to `image_sampler`.
    ///
    /// [main documentation]: crate
    #[profiling::function]
    pub fn image_sampler(
        mut self,
        descriptor: impl Into<Descriptor>,
        info: impl Into<SamplerInfo>,
    ) -> Self {
        let descriptor = descriptor.into();
        let info = info.into();

        if self.image_samplers.is_none() {
            self.image_samplers = Some(Default::default());
        }

        self.image_samplers
            .as_mut()
            .unwrap()
            .insert(descriptor, info);

        self
    }

    /// Specifies a manually-defined vertex input layout.
    ///
    /// The vertex input layout, by default, uses reflection to automatically define vertex binding
    /// and attribute descriptions. Each vertex location is inferred to have 32-bit channels and be
    /// tightly packed in the vertex buffer. In this mode, a location with `_ibind_0` or `_vbind3`
    /// suffixes is inferred to use instance-rate on vertex buffer binding `0` or vertex rate on
    /// binding `3`, respectively.
    ///
    /// See the [main documentation] for more information about automatic vertex input layout.
    ///
    /// [main documentation]: crate
    #[profiling::function]
    pub fn vertex_input(
        mut self,
        bindings: &[vk::VertexInputBindingDescription],
        attributes: &[vk::VertexInputAttributeDescription],
    ) -> Self {
        self.vertex_input_state = Some(Some(VertexInputState {
            vertex_binding_descriptions: bindings.to_vec(),
            vertex_attribute_descriptions: attributes.to_vec(),
        }));
        self
    }
}

#[derive(Debug)]
struct ShaderBuilderError;

impl From<UninitializedFieldError> for ShaderBuilderError {
    fn from(_: UninitializedFieldError) -> Self {
        Self
    }
}

/// Trait for types which can be converted into shader code.
pub trait ShaderCode {
    /// Converts the instance into SPIR-V shader code specified as a byte array.
    fn into_vec(self) -> Vec<u8>;
}

impl ShaderCode for &[u8] {
    fn into_vec(self) -> Vec<u8> {
        debug_assert_eq!(self.len() % 4, 0, "invalid spir-v code");

        self.to_vec()
    }
}

impl ShaderCode for &[u32] {
    fn into_vec(self) -> Vec<u8> {
        pub fn into_u8_slice<T>(t: &[T]) -> &[u8]
        where
            T: Sized,
        {
            use std::slice::from_raw_parts;

            unsafe { from_raw_parts(t.as_ptr() as *const _, size_of_val(t)) }
        }

        into_u8_slice(self).into_vec()
    }
}

impl ShaderCode for Vec<u8> {
    fn into_vec(self) -> Vec<u8> {
        debug_assert_eq!(self.len() % 4, 0, "invalid spir-v code");

        self
    }
}

impl ShaderCode for Vec<u32> {
    fn into_vec(self) -> Vec<u8> {
        self.as_slice().into_vec()
    }
}

/// Describes specialized constant values.
#[derive(Clone, Debug)]
pub struct SpecializationInfo {
    /// A buffer of data which holds the constant values.
    pub data: Vec<u8>,

    /// Mapping of locations within the constant value data which describe each individual constant.
    pub map_entries: Vec<vk::SpecializationMapEntry>,
}

impl SpecializationInfo {
    /// Constructs a new `SpecializationInfo`.
    pub fn new(
        map_entries: impl Into<Vec<vk::SpecializationMapEntry>>,
        data: impl Into<Vec<u8>>,
    ) -> Self {
        Self {
            data: data.into(),
            map_entries: map_entries.into(),
        }
    }
}

#[cfg(test)]
mod tests {
    use super::*;

    type Info = SamplerInfo;
    type Builder = SamplerInfoBuilder;

    #[test]
    pub fn sampler_info() {
        let info = Info::default();
        let builder = info.to_builder().build();

        assert_eq!(info, builder);
    }

    #[test]
    pub fn sampler_info_builder() {
        let info = Info::default();
        let builder = Builder::default().build();

        assert_eq!(info, builder);
    }
}<|MERGE_RESOLUTION|>--- conflicted
+++ resolved
@@ -161,11 +161,7 @@
         }
     }
 
-<<<<<<< HEAD
-    pub fn sampler_info(self) -> Option<SamplerInfo> {
-=======
-    fn sampler(&self) -> Option<&Sampler> {
->>>>>>> 051c8449
+    fn sampler_info(self) -> Option<SamplerInfo> {
         match self {
             Self::CombinedImageSampler(_, sampler_info, _) | Self::Sampler(_, sampler_info, _) => {
                 Some(sampler_info)
