--- conflicted
+++ resolved
@@ -2,15 +2,10 @@
     super::{
         DriverConfig, DriverError, Instance, PhysicalDevice,
         PhysicalDeviceAccelerationStructureProperties, PhysicalDeviceDepthStencilResolveProperties,
-<<<<<<< HEAD
         PhysicalDeviceDescriptorIndexingFeatures, PhysicalDeviceRayQueryFeatures,
         PhysicalDeviceRayTracePipelineProperties, PhysicalDeviceRayTracingPipelineFeatures,
-        PhysicalDeviceVulkan11Features, PhysicalDeviceVulkan12Features, Queue, SamplerDesc,
-=======
-        PhysicalDeviceDescriptorIndexingFeatures, PhysicalDeviceRayTracePipelineProperties,
         PhysicalDeviceVulkan11Features, PhysicalDeviceVulkan11Properties,
         PhysicalDeviceVulkan12Features, PhysicalDeviceVulkan12Properties, Queue, SamplerDesc,
->>>>>>> be6ab71d
         Surface,
     },
     ash::{extensions::khr, vk},
