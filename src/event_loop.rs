use {
    super::{
        display::{Display, DisplayError, ResolverPool},
        driver::{
            device::{Device, DeviceInfoBuilder},
            swapchain::{Swapchain, SwapchainInfoBuilder},
            DriverError, Surface,
        },
        frame::FrameContext,
        graph::RenderGraph,
        pool::hash::HashPool,
    },
    ash::vk,
    log::{debug, info, trace, warn},
    std::{
        fmt::{Debug, Formatter},
        mem::take,
        sync::Arc,
        time::{Duration, Instant},
    },
    winit::{
        event::{Event, WindowEvent},
        monitor::MonitorHandle,
        window::{Fullscreen, Window, WindowBuilder},
    },
};

<<<<<<< HEAD
=======
/// Function type for selection of swapchain surface image format.
pub type SelectSurfaceFormatFn = dyn FnOnce(&[vk::SurfaceFormatKHR]) -> vk::SurfaceFormatKHR;

>>>>>>> 704760bc
/// Describes a screen mode for display.
pub enum FullscreenMode {
    /// A display mode which retains other operating system windows behind the current window.
    Borderless,

    /// Seems to be the only way for stutter-free rendering on Nvidia + Win10.
    Exclusive,
}

/// Pumps an operating system event loop in order to handle input and other events
/// while drawing to the screen, continuously.
#[derive(Debug)]
pub struct EventLoop {
    /// Provides access to the current graphics device.
    pub device: Arc<Device>,

    display: Display,
    event_loop: winit::event_loop::EventLoop<()>,
    swapchain: Swapchain,

    /// Provides access to the current operating system window.
    pub window: Window,
}

impl EventLoop {
    /// Specifies an event loop.
    #[allow(clippy::new_ret_no_self)]
    pub fn new() -> EventLoopBuilder {
        Default::default()
    }

    /// Current window height, in pixels.
    pub fn height(&self) -> u32 {
        self.window.inner_size().height
    }

    /// Begins running a windowed event loop, providing `frame_fn` with a context of the current
    /// frame.
    pub fn run<FrameFn>(mut self, mut frame_fn: FrameFn) -> Result<(), DisplayError>
    where
        FrameFn: FnMut(FrameContext),
    {
        let mut events = Vec::new();
        let mut will_exit = false;

        // Use the same delta-time smoothing as Kajiya; but start it off with a reasonable
        // guess so the following updates are even smoother
        const STANDARD_REFRESH_RATE_MHZ: u32 = 60_000;
        let refresh_rate = (self
            .window
            .fullscreen()
            .map(|mode| match mode {
                Fullscreen::Exclusive(mode) => mode.refresh_rate_millihertz(),
                Fullscreen::Borderless(Some(monitor)) => monitor
                    .video_modes()
                    .next()
                    .map(|mode| mode.refresh_rate_millihertz())
                    .unwrap_or(STANDARD_REFRESH_RATE_MHZ),
                _ => STANDARD_REFRESH_RATE_MHZ,
            })
            .unwrap_or(STANDARD_REFRESH_RATE_MHZ)
            .clamp(STANDARD_REFRESH_RATE_MHZ, STANDARD_REFRESH_RATE_MHZ << 2)
            / 1_000) as f32;
        let mut last_frame = Instant::now();
        let mut dt_filtered = 1.0 / refresh_rate;
        last_frame -= Duration::from_secs_f32(dt_filtered);

        debug!("first frame dt: {}", dt_filtered);

        self.window.set_visible(true);

        self.event_loop
            .run(|event, window| {
                match event {
                    Event::WindowEvent {
                        event: WindowEvent::CloseRequested,
                        ..
                    } => {
                        window.exit();
                    }
                    Event::WindowEvent {
                        event: WindowEvent::Focused(false),
                        ..
                    } => self.window.set_cursor_visible(true),
                    Event::AboutToWait => {
                        self.window.request_redraw();

                        return;
                    }
                    _ => (),
                }

                if !matches!(
                    event,
                    Event::WindowEvent {
                        event: WindowEvent::RedrawRequested,
                        ..
                    }
                ) {
                    events.push(event.clone());
                    return;
                }

                trace!("🟥🟩🟦 Event::RedrawRequested");
                profiling::scope!("Frame");

                if !events.is_empty() {
                    trace!("received {} events", events.len(),);
                }

                let now = Instant::now();

                // Filter the frame time before passing it to the application and renderer.
                // Fluctuations in frame rendering times cause stutter in animations,
                // and time-dependent effects (such as motion blur).
                //
                // Should applications need unfiltered delta time, they can calculate
                // it themselves, but it's good to pass the filtered time so users
                // don't need to worry about it.
                {
                    profiling::scope!("Calculate dt");

                    let dt_duration = now - last_frame;
                    last_frame = now;

                    let dt_raw = dt_duration.as_secs_f32();
                    dt_filtered = dt_filtered + (dt_raw - dt_filtered) / 10.0;
                };

                {
                    profiling::scope!("Update swapchain");

                    // Update the window size if it changes
                    let window_size = self.window.inner_size();
                    let mut swapchain_info = self.swapchain.info();
                    swapchain_info.width = window_size.width;
                    swapchain_info.height = window_size.height;
                    self.swapchain.set_info(swapchain_info);
                }

                let swapchain_image = self.swapchain.acquire_next_image();
                if swapchain_image.is_err() {
                    events.clear();

                    return;
                }

                let swapchain_image = swapchain_image.unwrap();
                let height = swapchain_image.info.height;
                let width = swapchain_image.info.width;
                let mut render_graph = RenderGraph::new();
                let swapchain_image = render_graph.bind_node(swapchain_image);

                {
                    profiling::scope!("Frame callback");

                    frame_fn(FrameContext {
                        device: &self.device,
                        dt: dt_filtered,
                        height,
                        render_graph: &mut render_graph,
                        events: take(&mut events).as_slice(),
                        swapchain_image,
                        width,
                        window: &self.window,
                        will_exit: &mut will_exit,
                    });

                    if will_exit {
                        window.exit();
                        return;
                    }
                }

                let elapsed = Instant::now() - now;

                trace!(
                    "✅✅✅ render graph construction: {} μs ({}% load)",
                    elapsed.as_micros(),
                    ((elapsed.as_secs_f32() / refresh_rate) * 100.0) as usize,
                );

                let swapchain_image = self
                    .display
                    .resolve_image(render_graph, swapchain_image)
                    .unwrap();
                self.window.pre_present_notify();
                self.swapchain.present_image(swapchain_image, 0, 0);

                profiling::finish_frame!();
            })
            .unwrap();

        self.window.set_visible(false);

        Ok(())
    }

    /// Current window width, in pixels.
    pub fn width(&self) -> u32 {
        self.window.inner_size().width
    }

    /// Current window.
    pub fn window(&self) -> &Window {
        &self.window
    }
}

impl AsRef<winit::event_loop::EventLoop<()>> for EventLoop {
    fn as_ref(&self) -> &winit::event_loop::EventLoop<()> {
        &self.event_loop
    }
}

/// Builder for `EventLoop`.
pub struct EventLoopBuilder {
    cmd_buf_count: usize,
    device_info: DeviceInfoBuilder,
    event_loop: winit::event_loop::EventLoop<()>,
    resolver_pool: Option<Box<dyn ResolverPool>>,
    surface_format_fn: Option<Box<dyn FnOnce(&[vk::SurfaceFormatKHR]) -> usize>>,
    swapchain_info: SwapchainInfoBuilder,
    window: WindowBuilder,
}

impl Debug for EventLoopBuilder {
    fn fmt(&self, f: &mut Formatter<'_>) -> std::fmt::Result {
        f.write_str("EventLoopBuilder")
    }
}

impl Default for EventLoopBuilder {
    fn default() -> Self {
        Self {
            cmd_buf_count: 5,
            device_info: DeviceInfoBuilder::default(),
            event_loop: winit::event_loop::EventLoop::new().unwrap(),
            resolver_pool: None,
            surface_format_fn: None,
            swapchain_info: SwapchainInfoBuilder::default(),
            window: Default::default(),
        }
    }
}

impl EventLoopBuilder {
    /// Returns the list of all the monitors available on the system.
    pub fn available_monitors(&self) -> impl Iterator<Item = MonitorHandle> {
        self.event_loop.available_monitors()
    }

    /// Specifies the number of in-flight command buffers, which should be greater
    /// than or equal to the desired swapchain image count.
    ///
    /// More command buffers mean less time waiting for previously submitted frames to complete, but
    /// more memory in use.
    ///
    /// Generally a value of one or two greater than desired image count produces the smoothest
    /// animation.
    pub fn command_buffer_count(mut self, cmd_buf_count: usize) -> Self {
        self.cmd_buf_count = cmd_buf_count;
        self
    }

    /// A function to select the desired swapchain surface image format.
<<<<<<< HEAD
    pub fn desired_surface_format<F>(mut self, surface_format_fn: F) -> Self
    where
        F: FnOnce(&[vk::SurfaceFormatKHR]) -> usize + 'static,
=======
    ///
    /// By default sRGB will be selected unless it is not available.
    pub fn desired_surface_format<F>(mut self, surface_format_fn: F) -> Self
    where
        F: 'static + FnOnce(&[vk::SurfaceFormatKHR]) -> vk::SurfaceFormatKHR,
>>>>>>> 704760bc
    {
        let surface_format_fn = Box::new(surface_format_fn);
        self.surface_format_fn = Some(surface_format_fn);
        self
    }

    /// The desired, but not guaranteed, number of images that will be in the created swapchain.
    ///
    /// More images introduces more display lag, but smoother animation.
    pub fn desired_swapchain_image_count(mut self, desired_swapchain_image_count: u32) -> Self {
        self.swapchain_info = self
            .swapchain_info
            .desired_image_count(desired_swapchain_image_count);
        self
    }

    /// Set to `true` to enable vsync in exclusive fullscreen video modes.
    pub fn sync_display(mut self, sync_display: bool) -> Self {
        self.swapchain_info = self.swapchain_info.sync_display(sync_display);
        self
    }

    /// Sets up fullscreen mode. In addition, decorations are set to `false` and maximized is set to
    /// `true`.
    ///
    /// # Note
    ///
    /// There are additional options offered by `winit` which can be accessed using the `window`
    /// function.
    pub fn fullscreen_mode(mut self, mode: FullscreenMode) -> Self {
        let inner_size;
        self.window = self
            .window
            .with_decorations(false)
            .with_maximized(true)
            .with_fullscreen(Some(match mode {
                FullscreenMode::Borderless => {
                    info!("Using borderless fullscreen");

                    inner_size = None;

                    Fullscreen::Borderless(None)
                }
                FullscreenMode::Exclusive => {
                    if let Some(video_mode) =
                        self.event_loop.primary_monitor().and_then(|monitor| {
                            let monitor_size = monitor.size();
                            monitor.video_modes().find(|mode| {
                                let mode_size = mode.size();

                                // Don't pick a mode which has greater resolution than the monitor is
                                // currently using: it causes a panic on x11 in winit
                                mode_size.height <= monitor_size.height
                                    && mode_size.width <= monitor_size.width
                            })
                        })
                    {
                        info!(
                            "Using {}x{} {}bpp @ {}hz exclusive fullscreen",
                            video_mode.size().width,
                            video_mode.size().height,
                            video_mode.bit_depth(),
                            video_mode.refresh_rate_millihertz() / 1_000
                        );

                        inner_size = Some(video_mode.size());

                        Fullscreen::Exclusive(video_mode)
                    } else {
                        warn!("Using borderless fullscreen");

                        inner_size = None;

                        Fullscreen::Borderless(None)
                    }
                }
            }));

        if let Some(inner_size) = inner_size.or_else(|| {
            self.event_loop
                .primary_monitor()
                .map(|monitor| monitor.size())
        }) {
            self.window = self.window.with_inner_size(inner_size);
        }

        self
    }

    /// Enables Vulkan graphics debugging layers.
    ///
    /// _NOTE:_ Any valdation warnings or errors will cause the current thread to park itself after
    /// describing the error using the `log` crate. This makes it easy to attach a debugger and see
    /// what is causing the issue directly.
    ///
    /// ## Platform-specific
    ///
    /// **macOS:** Has no effect.
    pub fn debug(mut self, debug: bool) -> Self {
        self.device_info = self.device_info.debug(debug);
        self
    }

    /// Returns the primary monitor of the system.
    ///
    /// Returns `None` if it can't identify any monitor as a primary one.
    ///
    /// ## Platform-specific
    ///
    /// **Wayland:** Always returns `None`.
    pub fn primary_monitor(&self) -> Option<MonitorHandle> {
        self.event_loop.primary_monitor()
    }

    /// Allows for specification of a custom pool implementation.
    ///
    /// This pool will hold leases for Vulkan objects needed by [`Display`].
    pub fn resolver_pool(mut self, pool: Box<dyn ResolverPool>) -> Self {
        self.resolver_pool = Some(pool);
        self
    }

    /// Allows deeper customization of the window, if needed.
    pub fn window<WindowFn>(mut self, window_fn: WindowFn) -> Self
    where
        WindowFn: FnOnce(WindowBuilder) -> WindowBuilder,
    {
        self.window = window_fn(self.window);
        self
    }

    /// Sets up "windowed" mode, which is the opposite of fullscreen.
    ///
    /// # Note
    ///
    /// There are additional options offered by `winit` which can be accessed using the `window`
    /// function.
    pub fn window_mode(mut self) -> Self {
        self.window = self.window.with_fullscreen(None);
        self
    }
}

impl EventLoopBuilder {
    /// Builds a new `EventLoop`.
    pub fn build(self) -> Result<EventLoop, DriverError> {
        // Create an operating system window via Winit
        let window = self.window;

        #[cfg(not(target_os = "macos"))]
        let window = window.with_visible(false);

        let window = window.build(&self.event_loop).map_err(|err| {
            warn!("{err}");

            DriverError::Unsupported
        })?;
        let (width, height) = {
            let inner_size = window.inner_size();
            (inner_size.width, inner_size.height)
        };

        // Load the GPU driver (thin Vulkan device and swapchain smart pointers)
        let device_info = self.device_info.build();
        let device = Arc::new(Device::create_display_window(device_info, &window)?);

        // TODO: Select a better index
        let queue_family_index = 0;

        // Create a display that is cached using the given pool implementation
        let pool = self
            .resolver_pool
            .unwrap_or_else(|| Box::new(HashPool::new(&device)));
        let display = Display::new(&device, pool, self.cmd_buf_count, queue_family_index)?;

        let surface = Surface::new(&device, &window)?;
        let surface_formats = Surface::formats(&surface)?;

        if surface_formats.is_empty() {
            warn!("invalid surface formats");

            return Err(DriverError::Unsupported);
        }

        for surface in &surface_formats {
            debug!(
                "surface: {:#?} ({:#?})",
                surface.format, surface.color_space
            );
        }

        let surface_format_fn = self.surface_format_fn.unwrap_or_else(|| {
            Box::new(|formats| {
                Self::srgb_surface_format(formats)
                    .or_else(|| Self::linear_surface_format(formats))
                    .unwrap_or(formats[0])
            })
        });
        let surface_format = surface_format_fn(&surface_formats);
        let swapchain = Swapchain::new(
            &device,
            surface,
            self.swapchain_info.format(surface_format).build(),
        )?;

        info!(
            "Window dimensions: {}x{} ({}x scale)",
            width,
            height,
            window.scale_factor() as f32,
        );

        Ok(EventLoop {
            device,
            display,
            event_loop: self.event_loop,
            swapchain,
            window,
        })
    }

    /// Helper function to automatically select the best UNORM format.
    pub fn linear_surface_format(formats: &[vk::SurfaceFormatKHR]) -> Option<vk::SurfaceFormatKHR> {
        for swapchain in formats.iter().copied() {
            if matches!(
                swapchain.format,
                vk::Format::R8G8B8A8_UNORM | vk::Format::B8G8R8A8_UNORM
            ) {
                return Some(swapchain);
            }
        }

        None
    }

    /// Helper function to automatically select the best sRGB format.
    pub fn srgb_surface_format(formats: &[vk::SurfaceFormatKHR]) -> Option<vk::SurfaceFormatKHR> {
        for swapchain in formats.iter().copied() {
            if swapchain.color_space != vk::ColorSpaceKHR::SRGB_NONLINEAR {
                continue;
            }

            if matches!(
                swapchain.format,
                vk::Format::R8G8B8A8_SRGB | vk::Format::B8G8R8A8_SRGB
            ) {
                return Some(swapchain);
            }
        }

        None
    }
}<|MERGE_RESOLUTION|>--- conflicted
+++ resolved
@@ -25,12 +25,9 @@
     },
 };
 
-<<<<<<< HEAD
-=======
 /// Function type for selection of swapchain surface image format.
 pub type SelectSurfaceFormatFn = dyn FnOnce(&[vk::SurfaceFormatKHR]) -> vk::SurfaceFormatKHR;
 
->>>>>>> 704760bc
 /// Describes a screen mode for display.
 pub enum FullscreenMode {
     /// A display mode which retains other operating system windows behind the current window.
@@ -252,7 +249,7 @@
     device_info: DeviceInfoBuilder,
     event_loop: winit::event_loop::EventLoop<()>,
     resolver_pool: Option<Box<dyn ResolverPool>>,
-    surface_format_fn: Option<Box<dyn FnOnce(&[vk::SurfaceFormatKHR]) -> usize>>,
+    surface_format_fn: Option<Box<SelectSurfaceFormatFn>>,
     swapchain_info: SwapchainInfoBuilder,
     window: WindowBuilder,
 }
@@ -297,17 +294,11 @@
     }
 
     /// A function to select the desired swapchain surface image format.
-<<<<<<< HEAD
-    pub fn desired_surface_format<F>(mut self, surface_format_fn: F) -> Self
-    where
-        F: FnOnce(&[vk::SurfaceFormatKHR]) -> usize + 'static,
-=======
     ///
     /// By default sRGB will be selected unless it is not available.
     pub fn desired_surface_format<F>(mut self, surface_format_fn: F) -> Self
     where
         F: 'static + FnOnce(&[vk::SurfaceFormatKHR]) -> vk::SurfaceFormatKHR,
->>>>>>> 704760bc
     {
         let surface_format_fn = Box::new(surface_format_fn);
         self.surface_format_fn = Some(surface_format_fn);
