--- conflicted
+++ resolved
@@ -2834,7 +2834,6 @@
                         image_view_info.aspect_mask = format_aspect_mask(image.info.fmt);
                     }
 
-<<<<<<< HEAD
                     let image_view = Image::view(image, image_view_info)?;
                     let image_layout = match descriptor_type {
                         vk::DescriptorType::COMBINED_IMAGE_SAMPLER
@@ -2855,35 +2854,12 @@
                                 vk::ImageLayout::STENCIL_READ_ONLY_OPTIMAL
                             } else {
                                 vk::ImageLayout::SHADER_READ_ONLY_OPTIMAL
-=======
-                        let image_view = Image::view(image, image_view_info)?;
-                        let image_layout = match descriptor_type {
-                            vk::DescriptorType::COMBINED_IMAGE_SAMPLER | vk::DescriptorType::SAMPLED_IMAGE => {
-                                if image_view_info.aspect_mask.contains(
-                                    vk::ImageAspectFlags::DEPTH | vk::ImageAspectFlags::STENCIL,
-                                ) {
-                                    vk::ImageLayout::DEPTH_STENCIL_READ_ONLY_OPTIMAL
-                                } else if image_view_info
-                                    .aspect_mask
-                                    .contains(vk::ImageAspectFlags::DEPTH)
-                                {
-                                    vk::ImageLayout::DEPTH_READ_ONLY_OPTIMAL
-                                } else if image_view_info
-                                    .aspect_mask
-                                    .contains(vk::ImageAspectFlags::STENCIL)
-                                {
-                                    vk::ImageLayout::STENCIL_READ_ONLY_OPTIMAL
-                                } else {
-                                    vk::ImageLayout::SHADER_READ_ONLY_OPTIMAL
-                                }
->>>>>>> 051c8449
                             }
                         }
                         vk::DescriptorType::STORAGE_IMAGE => vk::ImageLayout::GENERAL,
                         _ => unimplemented!("{descriptor_type:?}"),
                     };
 
-<<<<<<< HEAD
                     if binding_offset == 0 {
                         tls.image_writes.push(IndexWrite {
                             idx: tls.image_infos.len(),
@@ -2894,12 +2870,6 @@
                                 descriptor_count: 1,
                                 ..Default::default()
                             },
-=======
-                        tls.image_infos.push(vk::DescriptorImageInfo {
-                            image_layout,
-                            image_view,
-                            sampler: vk::Sampler::null(),
->>>>>>> 051c8449
                         });
                     } else {
                         tls.image_writes.last_mut().unwrap().write.descriptor_count += 1;
@@ -2962,20 +2932,7 @@
                 }
             }
 
-<<<<<<< HEAD
             if let ExecutionPipeline::Graphic(pipeline) = pipeline {
-                for Descriptor { set, binding } in pipeline.separate_samplers.iter().copied() {
-                    tls.image_writes.push(IndexWrite {
-                        idx: tls.image_infos.len(),
-                        write: vk::WriteDescriptorSet::default()
-                            .dst_set(*descriptor_sets[set as usize])
-                            .dst_binding(binding)
-                            .descriptor_type(vk::DescriptorType::SAMPLER)
-                            .descriptor_count(1),
-                    });
-                    tls.image_infos.push(vk::DescriptorImageInfo::default());
-                }
-
                 // Write graphic render pass input attachments (they're automatic)
                 if exec_idx > 0 {
                     for (
@@ -3043,72 +3000,6 @@
                                 image_view,
                                 sampler: vk::Sampler::null(),
                             });
-=======
-                if let ExecutionPipeline::Graphic(pipeline) = pipeline {
-                    // Write graphic render pass input attachments (they're automatic)
-                    if exec_idx > 0 {
-                        for (&DescriptorBinding(descriptor_set_idx, dst_binding), (descriptor_info, _)) in
-                            &pipeline.descriptor_bindings
-                        {
-                            if let DescriptorInfo::InputAttachment(_, attachment_idx) = *descriptor_info {
-                                let is_random_access =  exec.color_stores.contains_key(&attachment_idx)
-                                    || exec.color_resolves.contains_key(&attachment_idx);
-                                let (attachment, write_exec) = pass.execs[0..exec_idx]
-                                    .iter()
-                                    .rev()
-                                    .find_map(|exec| {
-                                        exec.color_stores.get(&attachment_idx).copied()
-                                            .map(|attachment| {
-                                                (attachment, exec)
-                                            })
-                                            .or_else(|| {
-                                                exec.color_resolves.get(&attachment_idx)
-                                                .map(
-                                                    |(resolved_attachment, _)| {
-                                                        (*resolved_attachment, exec)
-                                                    },
-                                                )
-                                            })
-                                    })
-                                    .expect("input attachment not written");
-                                let [_, late] = &write_exec.accesses[&attachment.target];
-                                let image_subresource = late.subresource.as_ref().unwrap().unwrap_image();
-                                let image_binding = &bindings[attachment.target];
-                                let image = image_binding.as_driver_image().unwrap();
-                                let image_view_info = ImageViewInfo {
-                                    array_layer_count: image_subresource.array_layer_count,
-                                    aspect_mask: attachment.aspect_mask,
-                                    base_array_layer: image_subresource.base_array_layer,
-                                    base_mip_level: image_subresource.base_mip_level,
-                                    fmt: attachment.format,
-                                    mip_level_count: image_subresource.mip_level_count,
-                                    ty: image.info.ty,
-                                };
-                                let image_view = Image::view(image, image_view_info)?;
-
-                                tls.image_writes.push(IndexWrite {
-                                    idx: tls.image_infos.len(),
-                                    write: vk::WriteDescriptorSet {
-                                            dst_set: *descriptor_sets[descriptor_set_idx as usize],
-                                            dst_binding,
-                                            descriptor_type: vk::DescriptorType::INPUT_ATTACHMENT,
-                                            descriptor_count: 1,
-                                            ..Default::default()
-                                        },
-                                    }
-                                );
-
-                                tls.image_infos.push(vk::DescriptorImageInfo {
-                                    image_layout: Self::attachment_layout(
-                                        attachment.aspect_mask,
-                                        is_random_access,
-                                        true,
-                                    ),
-                                    image_view,
-                                    sampler: vk::Sampler::null(),
-                                });
-                            }
->>>>>>> 051c8449
                         }
                     }
                 }
