--- conflicted
+++ resolved
@@ -2,11 +2,7 @@
 
 use {
     bmfont::{BMFont, OrdinateOrientation},
-<<<<<<< HEAD
-    image::io::Reader,
-=======
     image::ImageReader,
->>>>>>> bdc4a819
     log::info,
     screen_13::prelude::*,
     screen_13_fx::BitmapFont,
