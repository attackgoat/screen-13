--- conflicted
+++ resolved
@@ -55,11 +55,7 @@
     let mut curr_transition_idx = 0;
     let mut start_time = Instant::now();
 
-<<<<<<< HEAD
-    window.run(|mut frame| {
-=======
     window.run(|frame| {
->>>>>>> bdc4a819
         // Update the demo "state"
         let now = Instant::now();
         let elapsed = (now - start_time).as_secs_f32();
