mod profile_with_puffin;

use {
    bytemuck::cast_slice,
    clap::Parser,
    glam::{vec3, Mat4, Vec3, Vec4},
    inline_spirv::inline_spirv,
    screen_13::prelude::*,
    screen_13_window::WindowBuilder,
    std::sync::Arc,
};

#[derive(Clone, Copy)]
struct Camera {
    position: Vec3,
    projection: Mat4,
    view: Mat4,
}

#[derive(Clone, Copy)]
struct Material {
    color: Vec3,
    metallic: f32,
    roughness: f32,
}

struct Shape {
    index_buf: Arc<Buffer>,
    index_count: u32,
    vertex_buf: Arc<Buffer>,
}

const GOLD: Material = Material {
    color: vec3(1.0, 0.76, 0.33),
    metallic: 1.0,
    roughness: 0.3,
};

/// The example demonstrates leasing resources (images and buffers) and composing rendering
/// operations with just a few lines of RenderGraph builder-pattern code.
///
/// Also shown:
/// - Basic PBR rendering (from Sascha Willems)
/// - Depth/stencil buffer usage
/// - Multiple rendering passes with a transient image
fn main() -> anyhow::Result<()> {
    pretty_env_logger::init();
    profile_with_puffin::init();

<<<<<<< HEAD
    let event_loop = EventLoop::new().build().unwrap();
    let depth_stencil_format = best_depth_stencil_format(&event_loop.device);
    let mut pool = LazyPool::new(&event_loop.device);
    let fill_background = create_fill_background_pipeline(&event_loop.device);
    let prepass = create_prepass_pipeline(&event_loop.device);
    let pbr = create_pbr_pipeline(&event_loop.device);
    let funky_shape = create_funky_shape(&event_loop, &mut pool)?;
=======
    let args = Args::parse();
    let window = WindowBuilder::default().debug(args.debug).build()?;
    let depth_stencil_format = best_depth_stencil_format(&window.device);
    let mut pool = LazyPool::new(&window.device);
    let fill_background = create_fill_background_pipeline(&window.device);
    let pbr = create_pbr_pipeline(&window.device);
    let funky_shape = create_funky_shape(&window.device, &mut pool)?;
>>>>>>> 7cde64b1

    let mut t = 0.0;
    window.run(|frame| {
        t += 0.016;

        let index_buf = frame.render_graph.bind_node(&funky_shape.index_buf);
        let vertex_buf = frame.render_graph.bind_node(&funky_shape.vertex_buf);

        let depth_stencil = frame.render_graph.bind_node(
            pool.lease(ImageInfo::image_2d(
                frame.width,
                frame.height,
                depth_stencil_format,
                vk::ImageUsageFlags::DEPTH_STENCIL_ATTACHMENT
                    | vk::ImageUsageFlags::TRANSIENT_ATTACHMENT,
            ))
            .unwrap(),
        );

        let camera = camera(frame.width, frame.height);
        let model = Mat4::from_rotation_y(t * 0.4);
        let obj_pos = Vec3::ZERO;
        let material = GOLD;

        let camera_buf = bind_camera_buf(frame.render_graph, &mut pool, camera, model);
        let light_buf = bind_light_buf(frame.render_graph, &mut pool);
        let push_const_data = write_push_consts(obj_pos, material);

        let mut write = DepthStencilMode::DEPTH_WRITE;

        // Depth Prepass
        frame
            .render_graph
            .begin_pass("Depth Prepass")
            .bind_pipeline(&prepass)
            .set_depth_stencil(write)
            .read_descriptor(0, camera_buf)
            .access_node(index_buf, AccessType::IndexBuffer)
            .access_node(vertex_buf, AccessType::VertexBuffer)
            .clear_depth_stencil(depth_stencil)
            .store_depth_stencil(depth_stencil)
            .record_subpass(move |subpass, _| {
                subpass
                    .bind_index_buffer(index_buf, vk::IndexType::UINT16)
                    .bind_vertex_buffer(vertex_buf)
                    .draw_indexed(funky_shape.index_count, 1, 0, 0, 0);
            });

        write.stencil_test = true;
        write.depth_test = false;
        write.front.compare_op = vk::CompareOp::GREATER_OR_EQUAL;
        write.front.compare_mask = 0xff;
        write.front.write_mask = 0xff;
        write.front.reference = 0x01;
        write.front.pass_op = vk::StencilOp::REPLACE;
        write.front.fail_op = vk::StencilOp::REPLACE;
        write.front.depth_fail_op = vk::StencilOp::REPLACE;
        write.back = write.front;

        // Renders a golden orb on an un-cleared swapchain image
        frame
            .render_graph
            .begin_pass("funky shape PBR")
            .bind_pipeline(&pbr)
            .set_depth_stencil(write)
            .read_descriptor(0, camera_buf)
            .read_descriptor(1, light_buf)
            .access_node(index_buf, AccessType::IndexBuffer)
            .access_node(vertex_buf, AccessType::VertexBuffer)
            .load_depth_stencil(depth_stencil)
            .store_depth_stencil(depth_stencil)
            .store_color(0, frame.swapchain_image)
            .record_subpass(move |subpass, _| {
                subpass
                    .bind_index_buffer(index_buf, vk::IndexType::UINT16)
                    .bind_vertex_buffer(vertex_buf)
                    .push_constants(&push_const_data)
                    .draw_indexed(funky_shape.index_count, 1, 0, 0, 0);
            });

        let mut read = write;
        read.stencil_test = true;
        read.front.compare_op = vk::CompareOp::NOT_EQUAL;
        read.front.pass_op = vk::StencilOp::REPLACE;
        read.front.fail_op = vk::StencilOp::KEEP;
        read.front.depth_fail_op = vk::StencilOp::KEEP;

        // Renders a solid color wherever the golden orb did not draw
        frame
            .render_graph
            .begin_pass("fill background")
            .bind_pipeline(&fill_background)
            .set_depth_stencil(read)
            .load_depth_stencil(depth_stencil)
            .load_color(0, frame.swapchain_image)
            .store_color(0, frame.swapchain_image)
            .record_subpass(move |subpass, _| {
                subpass.draw(6, 1, 0, 0);
            });
    })?;

    Ok(())
}

fn best_depth_stencil_format(device: &Device) -> vk::Format {
    for format in [
        vk::Format::D24_UNORM_S8_UINT,
        vk::Format::D16_UNORM_S8_UINT,
        vk::Format::D32_SFLOAT_S8_UINT,
    ] {
        let format_props = Device::image_format_properties(
            device,
            format,
            vk::ImageType::TYPE_2D,
            vk::ImageTiling::OPTIMAL,
            vk::ImageUsageFlags::DEPTH_STENCIL_ATTACHMENT
                | vk::ImageUsageFlags::TRANSIENT_ATTACHMENT,
            vk::ImageCreateFlags::empty(),
        );

        if matches!(format_props, Ok(Some(_))) {
            return format;
        }
    }

    panic!("Unsupported depth/stencil format");
}

fn bind_camera_buf(
    render_graph: &mut RenderGraph,
    pool: &mut LazyPool,
    camera: Camera,
    model: Mat4,
) -> BufferLeaseNode {
    let mut buf = pool
        .lease(BufferInfo::host_mem(
            204,
            vk::BufferUsageFlags::UNIFORM_BUFFER,
        ))
        .unwrap();
    write_camera_buf(&mut buf, camera, model);

    render_graph.bind_node(buf)
}

fn bind_light_buf(render_graph: &mut RenderGraph, pool: &mut LazyPool) -> BufferLeaseNode {
    let mut buf = pool
        .lease(BufferInfo::host_mem(
            64,
            vk::BufferUsageFlags::UNIFORM_BUFFER,
        ))
        .unwrap();
    write_light_buf(&mut buf);

    render_graph.bind_node(buf)
}

fn write_push_consts(obj_pos: Vec3, material: Material) -> [u8; 32] {
    let mut data = [0u8; 32];

    write_vec3_to_slice(obj_pos, &mut data[0..]);
    write_f32_to_slice(material.roughness, &mut data[12..]);
    write_f32_to_slice(material.metallic, &mut data[16..]);
    write_vec3_to_slice(material.color, &mut data[20..]);

    data
}

fn camera(width: u32, height: u32) -> Camera {
    let aspect_ratio = width as f32 / height as f32;
    let fov_y_degrees = 45f32;
    let z_near = 0.1f32;
    let z_far = 100f32;
    let projection = Mat4::perspective_rh(fov_y_degrees.to_radians(), aspect_ratio, z_near, z_far);

    let position = vec3(0.0, 0.0, -5.0);
    let view = Mat4::look_at_rh(position, Vec3::ZERO, Vec3::Y);

    Camera {
        position,
        projection,
        view,
    }
}

/// Returns ready-to-use index and vertex buffers. Index count is also returned. The shape data uses
/// temporary staging buffers which are not required but are fun.
fn create_funky_shape(device: &Arc<Device>, pool: &mut LazyPool) -> Result<Shape, DriverError> {
    // Static index/vertex data courtesy of the polyhedron-ops library
    let (indices, vertices) = funky_shape_data();
    let index_count = indices.len() as u32;

    // Create host-accessible buffers
    let index_buf_host = Buffer::create_from_slice(
        device,
        vk::BufferUsageFlags::TRANSFER_SRC,
        cast_slice(&indices),
    )?;
    let vertex_buf_host = Buffer::create_from_slice(
        device,
        vk::BufferUsageFlags::TRANSFER_SRC,
        cast_slice(&vertices),
    )?;

    // Create GPU-only buffers
    let index_buf = Arc::new(Buffer::create(
        device,
        BufferInfo::device_mem(
            index_buf_host.info.size,
            vk::BufferUsageFlags::TRANSFER_DST | vk::BufferUsageFlags::INDEX_BUFFER,
        ),
    )?);
    let vertex_buf = Arc::new(Buffer::create(
        device,
        BufferInfo::device_mem(
            vertex_buf_host.info.size,
            vk::BufferUsageFlags::TRANSFER_DST | vk::BufferUsageFlags::VERTEX_BUFFER,
        ),
    )?);

    // We will use a temporary render graph to copy host data to the GPU
    let mut graph = RenderGraph::new();

    // Bind things to the graph
    let index_buf_host = graph.bind_node(index_buf_host);
    let vertex_buf_host = graph.bind_node(vertex_buf_host);
    let index_buf_gpu = graph.bind_node(&index_buf);
    let vertex_buf_gpu = graph.bind_node(&vertex_buf);

    // Add operations to the graph which copy host-accessible data to GPU
    graph
        .copy_buffer(index_buf_host, index_buf_gpu)
        .copy_buffer(vertex_buf_host, vertex_buf_gpu);

    // Submit the graph, which runs the operations on the GPU
    graph.resolve().submit(pool, 0, 0)?;

    // (We drop the graph here; it's okay the cache keeps things alive until they're done)

    Ok(Shape {
        index_buf,
        index_count,
        vertex_buf,
    })
}

fn create_fill_background_pipeline(device: &Arc<Device>) -> Arc<GraphicPipeline> {
    let vertex_shader = Shader::new_vertex(
        inline_spirv!(
            r#"
            #version 450 core

            const float X[6] = {-1, -1, 1, 1, 1, -1};
            const float Y[6] = {-1, 1, -1, 1, -1, 1};

            vec2 vertex_pos()
            {
                float x = X[gl_VertexIndex];
                float y = Y[gl_VertexIndex];

                return vec2(x, y);
            }

            void main()
            {
                gl_Position = vec4(vertex_pos(), 0, 1);
            }
            "#,
            vert
        )
        .as_slice(),
    );

    let fragment_shader = Shader::new_fragment(
        inline_spirv!(
            r#"
            #version 450

            layout(location = 0) out vec4 color;

            void main()
            {
                color = vec4(vec3(0.75), 1.0);
            }
            "#,
            frag
        )
        .as_slice(),
    );

    Arc::new(
        GraphicPipeline::create(
            device,
            GraphicPipelineInfo::default(),
            [vertex_shader, fragment_shader],
        )
        .unwrap(),
    )
}

fn create_prepass_pipeline(device: &Arc<Device>) -> Arc<GraphicPipeline> {
    let vertex_shader = Shader::new_vertex(
        inline_spirv!(
            r#"
            #version 450

            layout (location = 0) in vec3 inPos;
            layout (location = 1) in vec3 inNormal;

            layout (binding = 0) uniform UBO
            {
                mat4 projection;
                mat4 model;
                mat4 view;
                vec3 camPos;
            } ubo;

            layout (location = 0) out vec3 outWorldPos;
            layout (location = 1) out vec3 outNormal;

            layout(push_constant) uniform PushConsts {
                vec3 objPos;
            } pushConsts;

            out gl_PerVertex 
            {
                vec4 gl_Position;
            };

            void main() 
            {
                vec3 locPos = vec3(ubo.model * vec4(inPos, 1.0));
                outWorldPos = locPos + pushConsts.objPos;
                outNormal = mat3(ubo.model) * inNormal;
                gl_Position =  ubo.projection * ubo.view * vec4(outWorldPos, 1.0);
            }
            "#,
            vert
        )
        .as_slice(),
    );

    let fragment_shader = Shader::new_fragment(
        inline_spirv!(
            r#"
            #version 450

            layout (location = 0) in vec3 inWorldPos;
            layout (location = 1) in vec3 inNormal;

            layout (binding = 0) uniform UBO 
            {
                mat4 projection;
                mat4 model;
                mat4 view;
                vec3 camPos;
            } ubo;

            void main()
            {
            }
            "#,
            frag
        )
        .as_slice(),
    );

    Arc::new(
        GraphicPipeline::create(
            device,
            GraphicPipelineInfo::default(),
            [vertex_shader, fragment_shader],
        )
        .unwrap(),
    )
}

fn create_pbr_pipeline(device: &Arc<Device>) -> Arc<GraphicPipeline> {
    // See: https://github.com/SaschaWillems/Vulkan/blob/master/data/shaders/glsl/pbrbasic/pbr.vert
    let vertex_shader = Shader::new_vertex(
        inline_spirv!(
            r#"
            #version 450

            layout (location = 0) in vec3 inPos;
            layout (location = 1) in vec3 inNormal;

            layout (binding = 0) uniform UBO
            {
                mat4 projection;
                mat4 model;
                mat4 view;
                vec3 camPos;
            } ubo;

            layout (location = 0) out vec3 outWorldPos;
            layout (location = 1) out vec3 outNormal;

            layout(push_constant) uniform PushConsts {
                vec3 objPos;
            } pushConsts;

            out gl_PerVertex 
            {
                vec4 gl_Position;
            };

            void main() 
            {
                vec3 locPos = vec3(ubo.model * vec4(inPos, 1.0));
                outWorldPos = locPos + pushConsts.objPos;
                outNormal = mat3(ubo.model) * inNormal;
                gl_Position =  ubo.projection * ubo.view * vec4(outWorldPos, 1.0);
            }
            "#,
            vert
        )
        .as_slice(),
    );

    // See: https://github.com/SaschaWillems/Vulkan/blob/master/data/shaders/glsl/pbrbasic/pbr.frag
    let fragment_shader = Shader::new_fragment(
        inline_spirv!(
            r#"
            #version 450

            layout (location = 0) in vec3 inWorldPos;
            layout (location = 1) in vec3 inNormal;

            layout (binding = 0) uniform UBO 
            {
                mat4 projection;
                mat4 model;
                mat4 view;
                vec3 camPos;
            } ubo;

            layout (binding = 1) uniform UBOShared {
                vec4 lights[4];
            } uboParams;

            layout (location = 0) out vec4 outColor;

            layout(push_constant) uniform PushConsts {
                layout(offset = 12) float roughness;
                layout(offset = 16) float metallic;
                layout(offset = 20) float r;
                layout(offset = 24) float g;
                layout(offset = 28) float b;
            } material;

            const float PI = 3.14159265359;

            //#define ROUGHNESS_PATTERN 1

            vec3 materialcolor()
            {
                return vec3(material.r, material.g, material.b);
            }

            // Normal Distribution function --------------------------------------
            float D_GGX(float dotNH, float roughness)
            {
                float alpha = roughness * roughness;
                float alpha2 = alpha * alpha;
                float denom = dotNH * dotNH * (alpha2 - 1.0) + 1.0;
                return (alpha2)/(PI * denom*denom); 
            }

            // Geometric Shadowing function --------------------------------------
            float G_SchlicksmithGGX(float dotNL, float dotNV, float roughness)
            {
                float r = (roughness + 1.0);
                float k = (r*r) / 8.0;
                float GL = dotNL / (dotNL * (1.0 - k) + k);
                float GV = dotNV / (dotNV * (1.0 - k) + k);
                return GL * GV;
            }

            // Fresnel function ----------------------------------------------------
            vec3 F_Schlick(float cosTheta, float metallic)
            {
                vec3 F0 = mix(vec3(0.04), materialcolor(), metallic); // * material.specular
                vec3 F = F0 + (1.0 - F0) * pow(1.0 - cosTheta, 5.0); 
                return F;
            }

            // Specular BRDF composition --------------------------------------------

            vec3 BRDF(vec3 L, vec3 V, vec3 N, float metallic, float roughness)
            {
                // Precalculate vectors and dot products	
                vec3 H = normalize (V + L);
                float dotNV = clamp(dot(N, V), 0.0, 1.0);
                float dotNL = clamp(dot(N, L), 0.0, 1.0);
                float dotLH = clamp(dot(L, H), 0.0, 1.0);
                float dotNH = clamp(dot(N, H), 0.0, 1.0);

                // Light color fixed
                vec3 lightColor = vec3(1.0);

                vec3 color = vec3(0.0);

                if (dotNL > 0.0)
                {
                    float rroughness = max(0.05, roughness);
                    // D = Normal distribution (Distribution of the microfacets)
                    float D = D_GGX(dotNH, roughness); 
                    // G = Geometric shadowing term (Microfacets shadowing)
                    float G = G_SchlicksmithGGX(dotNL, dotNV, rroughness);
                    // F = Fresnel factor (Reflectance depending on angle of incidence)
                    vec3 F = F_Schlick(dotNV, metallic);

                    vec3 spec = D * F * G / (4.0 * dotNL * dotNV);

                    color += spec * dotNL * lightColor;
                }

                return color;
            }

            // ----------------------------------------------------------------------------
            void main()
            {
                vec3 N = normalize(inNormal);
                vec3 V = normalize(ubo.camPos - inWorldPos);

                float roughness = material.roughness;

                // Add striped pattern to roughness based on vertex position
            #ifdef ROUGHNESS_PATTERN
                roughness = max(roughness, step(fract(inWorldPos.y * 2.02), 0.5));
            #endif

                // Specular contribution
                vec3 Lo = vec3(0.0);
                for (int i = 0; i < uboParams.lights.length(); i++) {
                    vec3 L = normalize(uboParams.lights[i].xyz - inWorldPos);
                    Lo += BRDF(L, V, N, material.metallic, roughness);
                };

                // Combine with ambient
                vec3 color = materialcolor() * 0.02;
                color += Lo;

                // Gamma correct
                color = pow(color, vec3(0.4545));

                outColor = vec4(color, 1.0);
            }
            "#,
            frag
        )
        .as_slice(),
    );

    Arc::new(
        GraphicPipeline::create(
            device,
            GraphicPipelineInfo::default(),
            [vertex_shader, fragment_shader],
        )
        .unwrap(),
    )
}

/// Returns index and position/normal data (polyhedron_ops you are 🥇🏆🥂💯)
fn funky_shape_data() -> (Vec<u16>, Vec<[f32; 6]>) {
    let (indices, positions, normals) = polyhedron_ops::Polyhedron::dodecahedron()
        .chamfer(None, false)
        .bevel(None, None, None, None, false)
        .catmull_clark_subdivide(false)
        .bevel(None, None, None, None, false)
        .finalize()
        .to_triangle_mesh_buffers();
    let indices = indices.into_iter().map(|idx| idx as u16).collect();
    let vertices = positions
        .into_iter()
        .zip(normals)
        .map(|(position, normal)| {
            [
                position.x, position.y, position.z, normal.x, normal.y, normal.z,
            ]
        })
        .collect();

    (indices, vertices)
}

fn write_cols_to_slice(data: Mat4, slice: &mut [u8]) -> usize {
    let mut start = 0;
    for data in data.to_cols_array() {
        let data = data.to_ne_bytes();
        let end = start + data.len();
        slice[start..end].clone_from_slice(&data);
        start = end;
    }

    start
}

fn write_f32_to_slice(data: f32, slice: &mut [u8]) -> usize {
    slice[0..4].clone_from_slice(&data.to_ne_bytes());

    4
}

fn write_vec3_to_slice(data: Vec3, slice: &mut [u8]) -> usize {
    let mut start = 0;
    for data in data.to_array() {
        let data = data.to_ne_bytes();
        let end = start + data.len();
        slice[start..end].clone_from_slice(&data);
        start = end;
    }

    start
}

fn write_vec4_to_slice(data: Vec4, slice: &mut [u8]) -> usize {
    let mut start = 0;
    for data in data.to_array() {
        let data = data.to_ne_bytes();
        let end = start + data.len();
        slice[start..end].clone_from_slice(&data);
        start = end;
    }

    start
}

fn write_camera_buf(buf: &mut Lease<Buffer>, camera: Camera, model: Mat4) {
    let data = Buffer::mapped_slice_mut(buf);

    write_cols_to_slice(camera.projection, &mut data[0..]);
    write_cols_to_slice(model, &mut data[64..]);
    write_cols_to_slice(camera.view, &mut data[128..]);

    write_vec3_to_slice(camera.position, &mut data[192..]);
}

fn write_light_buf(buf: &mut Lease<Buffer>) {
    let data = Buffer::mapped_slice_mut(buf);

    let p = 4.0;
    write_vec4_to_slice(vec3(0.0, -p, -p).extend(1.0), &mut data[0..]);
    write_vec4_to_slice(vec3(p * 0.5, p, -p).extend(1.0), &mut data[16..]);
    write_vec4_to_slice(vec3(-p, -p * 0.5, -p).extend(1.0), &mut data[32..]);
    write_vec4_to_slice(vec3(p, -p * 0.5, -p).extend(1.0), &mut data[48..]);
}

#[derive(Parser)]
struct Args {
    /// Enable Vulkan SDK validation layers
    #[arg(long)]
    debug: bool,
}<|MERGE_RESOLUTION|>--- conflicted
+++ resolved
@@ -47,23 +47,14 @@
     pretty_env_logger::init();
     profile_with_puffin::init();
 
-<<<<<<< HEAD
-    let event_loop = EventLoop::new().build().unwrap();
-    let depth_stencil_format = best_depth_stencil_format(&event_loop.device);
-    let mut pool = LazyPool::new(&event_loop.device);
-    let fill_background = create_fill_background_pipeline(&event_loop.device);
-    let prepass = create_prepass_pipeline(&event_loop.device);
-    let pbr = create_pbr_pipeline(&event_loop.device);
-    let funky_shape = create_funky_shape(&event_loop, &mut pool)?;
-=======
     let args = Args::parse();
     let window = WindowBuilder::default().debug(args.debug).build()?;
     let depth_stencil_format = best_depth_stencil_format(&window.device);
     let mut pool = LazyPool::new(&window.device);
     let fill_background = create_fill_background_pipeline(&window.device);
+    let prepass = create_prepass_pipeline(&event_loop.device);
     let pbr = create_pbr_pipeline(&window.device);
     let funky_shape = create_funky_shape(&window.device, &mut pool)?;
->>>>>>> 7cde64b1
 
     let mut t = 0.0;
     window.run(|frame| {
